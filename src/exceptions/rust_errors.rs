--- conflicted
+++ resolved
@@ -6,18 +6,12 @@
 
 use super::python_errors::{
     BaseConnectionError, BaseConnectionPoolError, BaseCursorError, BaseTransactionError,
-<<<<<<< HEAD
-    ConnectionExecuteError, ConnectionPoolBuildError, ConnectionPoolConfigurationError,
-    ConnectionPoolExecuteError, CursorCloseError, CursorFetchError, CursorStartError, DriverError,
-    MacAddrParseError, RuntimeJoinError, SSLError, TransactionBeginError, TransactionCommitError,
-=======
     ConnectionClosedError, ConnectionExecuteError, ConnectionPoolBuildError,
     ConnectionPoolConfigurationError, ConnectionPoolExecuteError, CursorCloseError,
     CursorClosedError, CursorFetchError, CursorStartError, DriverError, MacAddrParseError,
-    RuntimeJoinError, TransactionBeginError, TransactionClosedError, TransactionCommitError,
->>>>>>> 4dc2d881
-    TransactionExecuteError, TransactionRollbackError, TransactionSavepointError,
-    UUIDValueConvertError,
+    RuntimeJoinError, SSLError, TransactionBeginError, TransactionClosedError,
+    TransactionCommitError, TransactionExecuteError, TransactionRollbackError,
+    TransactionSavepointError, UUIDValueConvertError,
 };
 
 pub type RustPSQLDriverPyResult<T> = Result<T, RustPSQLDriverError>;
@@ -165,11 +159,8 @@
             RustPSQLDriverError::CursorStartError(_) => CursorStartError::new_err((error_desc,)),
             RustPSQLDriverError::CursorCloseError(_) => CursorCloseError::new_err((error_desc,)),
             RustPSQLDriverError::CursorFetchError(_) => CursorFetchError::new_err((error_desc,)),
-<<<<<<< HEAD
             RustPSQLDriverError::SSLError(_) => SSLError::new_err((error_desc,)),
-=======
             RustPSQLDriverError::CursorClosedError => CursorClosedError::new_err((error_desc,)),
->>>>>>> 4dc2d881
         }
     }
 }