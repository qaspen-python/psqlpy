use std::str::FromStr;

use macaddr::{MacAddr6, MacAddr8};
<<<<<<< HEAD
use pyo3::{pyclass, pymethods, types::PyModule, PyAny, PyResult, Python};
use geo_types::{Point, Rect, Line, LineString, Polygon};
=======
use pyo3::{
    pyclass, pymethods,
    types::{PyModule, PyModuleMethods},
    Bound, Py, PyAny, PyResult, Python,
};
>>>>>>> 2e6e933e
use serde_json::Value;
use uuid::Uuid;

use crate::{exceptions::rust_errors::RustPSQLDriverPyResult, value_converter::build_serde_value};

macro_rules! build_python_type {
    ($st_name:ident, $rust_type:ty) => {
        #[pyclass]
        #[derive(Clone)]
        pub struct $st_name {
            inner_value: $rust_type,
        }

        impl $st_name {
            #[must_use]
            pub fn retrieve_value(&self) -> $rust_type {
                self.inner_value
            }
        }

        #[pymethods]
        impl $st_name {
            #[new]
            #[must_use]
            pub fn new_class(inner_value: $rust_type) -> Self {
                Self { inner_value }
            }

            #[must_use]
            pub fn __str__(&self) -> String {
                format!("{}, {}", stringify!($st_name), self.inner_value)
            }
        }
    };
}

build_python_type!(SmallInt, i16);
build_python_type!(Integer, i32);
build_python_type!(BigInt, i64);

#[pyclass]
#[derive(Clone)]
pub struct PyUUID {
    inner: Uuid,
}

impl PyUUID {
    #[must_use]
    pub fn inner(&self) -> Uuid {
        self.inner
    }
}

#[pyclass]
#[derive(Clone)]
pub struct PyText {
    inner: String,
}

impl PyText {
    #[must_use]
    pub fn inner(&self) -> String {
        self.inner.clone()
    }
}

#[pymethods]
impl PyText {
    /// Create new PyText from Python str.
    #[new]
    #[allow(clippy::missing_errors_doc)]
    #[must_use]
    pub fn new_pytext(text_value: String) -> Self {
        Self { inner: text_value }
    }
}

#[pyclass]
#[derive(Clone)]
pub struct PyVarChar {
    inner: String,
}

impl PyVarChar {
    #[must_use]
    pub fn inner(&self) -> String {
        self.inner.clone()
    }
}

#[pymethods]
impl PyVarChar {
    /// Create new PyVarChar from Python str.
    #[new]
    #[allow(clippy::missing_errors_doc)]
    #[must_use]
    pub fn new_varchar(text_value: String) -> Self {
        Self { inner: text_value }
    }
}

#[pymethods]
impl PyUUID {
    /// Create new uuid from Python str.
    ///
    /// # Errors
    /// May return Err Result if cannot convert python string
    /// into rust Uuid.
    #[new]
    #[allow(clippy::missing_errors_doc)]
    pub fn new_uuid(uuid_value: &str) -> RustPSQLDriverPyResult<Self> {
        Ok(Self {
            inner: Uuid::from_str(uuid_value)?,
        })
    }
}

macro_rules! build_json_py_type {
    ($st_name:ident, $rust_type:ty) => {
        #[pyclass]
        #[derive(Clone)]
        pub struct $st_name {
            inner: $rust_type,
        }

        impl $st_name {
            #[must_use]
            pub fn inner(&self) -> &$rust_type {
                &self.inner
            }
        }

        #[pymethods]
        impl $st_name {
            #[new]
            #[allow(clippy::missing_errors_doc)]
            pub fn new_class(value: Py<PyAny>) -> RustPSQLDriverPyResult<Self> {
                Ok(Self {
                    inner: build_serde_value(value)?,
                })
            }

            #[must_use]
            pub fn __str__(&self) -> String {
                format!("{}, {}", stringify!($st_name), self.inner)
            }
        }
    };
}

build_json_py_type!(PyJSONB, Value);
build_json_py_type!(PyJSON, Value);

macro_rules! build_macaddr_type {
    ($st_name:ident, $rust_type:ty) => {
        #[pyclass]
        #[derive(Clone)]
        pub struct $st_name {
            inner: $rust_type,
        }

        impl $st_name {
            #[must_use]
            pub fn inner(self) -> $rust_type {
                self.inner
            }
        }

        #[pymethods]
        impl $st_name {
            #[new]
            #[allow(clippy::missing_errors_doc)]
            pub fn new_class(value: &str) -> RustPSQLDriverPyResult<Self> {
                Ok(Self {
                    inner: <$rust_type>::from_str(value)?,
                })
            }
        }
    };
}

build_macaddr_type!(PyMacAddr6, MacAddr6);
build_macaddr_type!(PyMacAddr8, MacAddr8);

<<<<<<< HEAD
// #[pyclass]
// #[derive(Clone)]
// pub struct PyMacAddr6 {
//     inner: MacAddr6,
// }

// impl PyMacAddr6 {
//     #[must_use]
//     pub fn inner(self) -> MacAddr6 {
//         self.inner
//     }
// }

// #[pymethods]
// impl PyMacAddr6 {
//     #[new]
//     #[allow(clippy::missing_errors_doc)]
//     pub fn new_macaddr6(value: &str) -> RustPSQLDriverPyResult<Self> {
//         Ok(Self {
//             inner: MacAddr6::from_str(value)?,
//         })
//     }
// }

// #[pyclass]
// #[derive(Clone)]
// pub struct PyMacAddr8 {
//     inner: MacAddr8,
// }

// impl PyMacAddr8 {
//     #[must_use]
//     pub fn inner(self) -> MacAddr8 {
//         self.inner
//     }
// }

// #[pymethods]
// impl PyMacAddr8 {
//     #[new]
//     #[allow(clippy::missing_errors_doc)]
//     pub fn new_macaddr8(value: &str) -> RustPSQLDriverPyResult<Self> {}
// }

macro_rules! build_geo_type {
    ($st_name:ident, $rust_type:ty) => {
        #[pyclass]
        #[derive(Clone)]
        pub struct $st_name {
            inner: $rust_type,
        }

        impl $st_name {
            #[must_use]
            pub fn retrieve_value(&self) -> &$rust_type {
                &self.inner
            }
        }
    };
}

build_geo_type!(PyPoint, Point);
build_geo_type!(PyBox, Rect);
build_geo_type!(PyPath, LineString);
build_geo_type!(PyLine, Line);
build_geo_type!(PyLineSegment, Line);
build_geo_type!(PyPolygon, Polygon);
// build_geo_type!(PyCircle, );

// #[pymethods]
// impl PyPoint {
//     #[new]
//     #[allow(clippy::missing_errors_doc)]
//     pub fn new_point(value: &PyAny) -> RustPSQLDriverPyResult<Self> {
//         Ok(Self {
//             inner: build_serde_value(value)?,
//         })
//     }
// }

// #[pymethods]
// impl PyBox {
//     #[new]
//     #[allow(clippy::missing_errors_doc)]
//     pub fn new_box(value: &PyAny) -> RustPSQLDriverPyResult<Self> {
//         Ok(Self {
//             inner: build_serde_value(value)?,
//         })
//     }
// }

// #[pymethods]
// impl PyPath {
//     #[new]
//     #[allow(clippy::missing_errors_doc)]
//     pub fn new_path(value: &PyAny) -> RustPSQLDriverPyResult<Self> {
//         Ok(Self {
//             inner: build_serde_value(value)?,
//         })
//     }
// }

// #[pymethods]
// impl PyLine {
//     #[new]
//     #[allow(clippy::missing_errors_doc)]
//     pub fn new_line(value: &PyAny) -> RustPSQLDriverPyResult<Self> {
//         Ok(Self {
//             inner: build_serde_value(value)?,
//         })
//     }
// }

// #[pymethods]
// impl PyLineSegment {
//     #[new]
//     #[allow(clippy::missing_errors_doc)]
//     pub fn new_line_segment(value: &PyAny) -> RustPSQLDriverPyResult<Self> {
//         Ok(Self {
//             inner: build_serde_value(value)?,
//         })
//     }
// }

// #[pymethods]
// impl PyPolygon {
//     #[new]
//     #[allow(clippy::missing_errors_doc)]
//     pub fn new_polygon(value: &PyAny) -> RustPSQLDriverPyResult<Self> {
//         Ok(Self {
//             inner: build_serde_value(value)?,
//         })
//     }
// }

// #[pymethods]
// impl PyCircle {
//     #[new]
//     #[allow(clippy::missing_errors_doc)]
//     pub fn new_circle(value: &PyAny) -> RustPSQLDriverPyResult<Self> {
//         Ok(Self {
//             inner: build_serde_value(value)?,
//         })
//     }
// }

=======
>>>>>>> 2e6e933e
#[allow(clippy::module_name_repetitions)]
#[allow(clippy::missing_errors_doc)]
pub fn extra_types_module(_py: Python<'_>, pymod: &Bound<'_, PyModule>) -> PyResult<()> {
    pymod.add_class::<SmallInt>()?;
    pymod.add_class::<Integer>()?;
    pymod.add_class::<BigInt>()?;
    pymod.add_class::<PyUUID>()?;
    pymod.add_class::<PyText>()?;
    pymod.add_class::<PyVarChar>()?;
    pymod.add_class::<PyJSONB>()?;
    pymod.add_class::<PyJSON>()?;
    pymod.add_class::<PyMacAddr6>()?;
    pymod.add_class::<PyMacAddr8>()?;
    pymod.add_class::<PyPoint>()?;
    pymod.add_class::<PyBox>()?;
    pymod.add_class::<PyPath>()?;
    pymod.add_class::<PyLine>()?;
    pymod.add_class::<PyLineSegment>()?;
    pymod.add_class::<PyPolygon>()?;
    // pymod.add_class::<PyCircle>()?;
    Ok(())
}<|MERGE_RESOLUTION|>--- conflicted
+++ resolved
@@ -1,16 +1,12 @@
 use std::str::FromStr;
 
 use macaddr::{MacAddr6, MacAddr8};
-<<<<<<< HEAD
-use pyo3::{pyclass, pymethods, types::PyModule, PyAny, PyResult, Python};
-use geo_types::{Point, Rect, Line, LineString, Polygon};
-=======
 use pyo3::{
     pyclass, pymethods,
     types::{PyModule, PyModuleMethods},
     Bound, Py, PyAny, PyResult, Python,
 };
->>>>>>> 2e6e933e
+use geo_types::{Point, Rect, Line, LineString, Polygon};
 use serde_json::Value;
 use uuid::Uuid;
 
@@ -195,51 +191,6 @@
 build_macaddr_type!(PyMacAddr6, MacAddr6);
 build_macaddr_type!(PyMacAddr8, MacAddr8);
 
-<<<<<<< HEAD
-// #[pyclass]
-// #[derive(Clone)]
-// pub struct PyMacAddr6 {
-//     inner: MacAddr6,
-// }
-
-// impl PyMacAddr6 {
-//     #[must_use]
-//     pub fn inner(self) -> MacAddr6 {
-//         self.inner
-//     }
-// }
-
-// #[pymethods]
-// impl PyMacAddr6 {
-//     #[new]
-//     #[allow(clippy::missing_errors_doc)]
-//     pub fn new_macaddr6(value: &str) -> RustPSQLDriverPyResult<Self> {
-//         Ok(Self {
-//             inner: MacAddr6::from_str(value)?,
-//         })
-//     }
-// }
-
-// #[pyclass]
-// #[derive(Clone)]
-// pub struct PyMacAddr8 {
-//     inner: MacAddr8,
-// }
-
-// impl PyMacAddr8 {
-//     #[must_use]
-//     pub fn inner(self) -> MacAddr8 {
-//         self.inner
-//     }
-// }
-
-// #[pymethods]
-// impl PyMacAddr8 {
-//     #[new]
-//     #[allow(clippy::missing_errors_doc)]
-//     pub fn new_macaddr8(value: &str) -> RustPSQLDriverPyResult<Self> {}
-// }
-
 macro_rules! build_geo_type {
     ($st_name:ident, $rust_type:ty) => {
         #[pyclass]
@@ -342,8 +293,6 @@
 //     }
 // }
 
-=======
->>>>>>> 2e6e933e
 #[allow(clippy::module_name_repetitions)]
 #[allow(clippy::missing_errors_doc)]
 pub fn extra_types_module(_py: Python<'_>, pymod: &Bound<'_, PyModule>) -> PyResult<()> {
