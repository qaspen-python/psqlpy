--- conflicted
+++ resolved
@@ -195,7 +195,27 @@
 build_macaddr_type!(PyMacAddr6, MacAddr6);
 build_macaddr_type!(PyMacAddr8, MacAddr8);
 
-<<<<<<< HEAD
+#[pyclass]
+#[derive(Clone, Debug)]
+pub struct PyCustomType {
+    inner: Vec<u8>,
+}
+
+impl PyCustomType {
+    #[must_use]
+    pub fn inner(&self) -> Vec<u8> {
+        self.inner.clone()
+    }
+}
+
+#[pymethods]
+impl PyCustomType {
+    #[new]
+    fn new_class(type_bytes: Vec<u8>) -> Self {
+        PyCustomType { inner: type_bytes }
+    }
+}
+
 macro_rules! build_geo_type {
     ($st_name:ident, $rust_type:ty) => {
         #[pyclass]
@@ -298,29 +318,6 @@
 //     }
 // }
 
-=======
-#[pyclass]
-#[derive(Clone, Debug)]
-pub struct PyCustomType {
-    inner: Vec<u8>,
-}
-
-impl PyCustomType {
-    #[must_use]
-    pub fn inner(&self) -> Vec<u8> {
-        self.inner.clone()
-    }
-}
-
-#[pymethods]
-impl PyCustomType {
-    #[new]
-    fn new_class(type_bytes: Vec<u8>) -> Self {
-        PyCustomType { inner: type_bytes }
-    }
-}
-
->>>>>>> 12151f54
 #[allow(clippy::module_name_repetitions)]
 #[allow(clippy::missing_errors_doc)]
 pub fn extra_types_module(_py: Python<'_>, pymod: &Bound<'_, PyModule>) -> PyResult<()> {
@@ -334,7 +331,7 @@
     pymod.add_class::<PyJSON>()?;
     pymod.add_class::<PyMacAddr6>()?;
     pymod.add_class::<PyMacAddr8>()?;
-<<<<<<< HEAD
+    pymod.add_class::<PyCustomType>()?;
     pymod.add_class::<PyPoint>()?;
     pymod.add_class::<PyBox>()?;
     pymod.add_class::<PyPath>()?;
@@ -342,8 +339,5 @@
     pymod.add_class::<PyLineSegment>()?;
     pymod.add_class::<PyPolygon>()?;
     pymod.add_class::<PyCircle>()?;
-=======
-    pymod.add_class::<PyCustomType>()?;
->>>>>>> 12151f54
     Ok(())
 }