use chrono::{self, DateTime, FixedOffset, NaiveDate, NaiveDateTime, NaiveTime};
use geo_types::{coord, Coord, Line as LineSegment, LineString, Point, Polygon, Rect};
use itertools::Itertools;
use macaddr::{MacAddr6, MacAddr8};
use postgres_types::{Field, FromSql, Kind, ToSql};
use rust_decimal::Decimal;
use serde_json::{json, Map, Value};
use std::{fmt::Debug, net::IpAddr};
use uuid::Uuid;

use bytes::{BufMut, BytesMut};
use postgres_protocol::types;
use pyo3::{
    sync::GILOnceCell,
    types::{
        PyAnyMethods, PyBool, PyBytes, PyDate, PyDateTime, PyDict, PyDictMethods, PyFloat, PyInt,
<<<<<<< HEAD
        PyList, PyListMethods, PySet, PyString, PyTime, PyTuple, PyTypeMethods,
    },
    Bound, IntoPy, Py, PyAny, Python, ToPyObject,
=======
        PyList, PyListMethods, PyString, PyTime, PyTuple, PyType, PyTypeMethods,
    },
    Bound, Py, PyAny, PyObject, PyResult, Python, ToPyObject,
>>>>>>> e40c54a4
};
use tokio_postgres::{
    types::{to_sql_checked, Type},
    Column, Row,
};

use crate::{
    additional_types::{
        Circle, Line, RustLineSegment, RustLineString, RustMacAddr6, RustMacAddr8, RustPoint,
        RustPolygon, RustRect,
    },
    exceptions::rust_errors::{RustPSQLDriverError, RustPSQLDriverPyResult},
    extra_types::{
<<<<<<< HEAD
        BigInt, Float32, Float64, Integer, PyBox, PyCircle, PyCustomType, PyJSON, PyJSONB, PyLine,
        PyLineSegment, PyMacAddr6, PyMacAddr8, PyPath, PyPoint, PyPolygon, PyText, PyVarChar,
        SmallInt,
=======
        BigInt, Float32, Float64, Integer, Money, PyCustomType, PyJSON, PyJSONB, PyMacAddr6,
        PyMacAddr8, PyText, PyVarChar, SmallInt,
>>>>>>> e40c54a4
    },
};

static DECIMAL_CLS: GILOnceCell<Py<PyType>> = GILOnceCell::new();

pub type QueryParameter = (dyn ToSql + Sync);

fn get_decimal_cls(py: Python<'_>) -> PyResult<&Bound<'_, PyType>> {
    DECIMAL_CLS
        .get_or_try_init(py, || {
            let type_object = py
                .import_bound("decimal")?
                .getattr("Decimal")?
                .downcast_into()?;
            Ok(type_object.unbind())
        })
        .map(|ty| ty.bind(py))
}

/// Struct for Decimal.
///
/// It's necessary because we use custom forks and there is
/// no implementation of `ToPyObject` for Decimal.
struct InnerDecimal(Decimal);

impl ToPyObject for InnerDecimal {
    fn to_object(&self, py: Python<'_>) -> PyObject {
        let dec_cls = get_decimal_cls(py).expect("failed to load decimal.Decimal");
        let ret = dec_cls
            .call1((self.0.to_string(),))
            .expect("failed to call decimal.Decimal(value)");
        ret.to_object(py)
    }
}

/// Additional type for types come from Python.
///
/// It's necessary because we need to pass this
/// enum into `to_sql` method of `ToSql` trait from
/// `postgres` crate.
#[derive(Debug, Clone, PartialEq)]
pub enum PythonDTO {
    PyNone,
    PyBytes(Vec<u8>),
    PyBool(bool),
    PyUUID(Uuid),
    PyVarChar(String),
    PyText(String),
    PyString(String),
    PyIntI16(i16),
    PyIntI32(i32),
    PyIntI64(i64),
    PyIntU32(u32),
    PyIntU64(u64),
    PyFloat32(f32),
    PyFloat64(f64),
    PyMoney(i64),
    PyDate(NaiveDate),
    PyTime(NaiveTime),
    PyDateTime(NaiveDateTime),
    PyDateTimeTz(DateTime<FixedOffset>),
    PyIpAddress(IpAddr),
    PyList(Vec<PythonDTO>),
    PyTuple(Vec<PythonDTO>),
    PyJsonb(Value),
    PyJson(Value),
    PyMacAddr6(MacAddr6),
    PyMacAddr8(MacAddr8),
    PyDecimal(Decimal),
    PyCustomType(Vec<u8>),
    PyPoint(Point),
    PyBox(Rect),
    PyPath(LineString),
    PyLine(Line),
    PyLineSegment(LineSegment),
    PyPolygon(Polygon),
    PyCircle(Circle),
}

impl PythonDTO {
    /// Return type of the Array for `PostgreSQL`.
    ///
    /// Since every Array must have concrete type,
    /// we must say exactly what type of array we try to pass into
    /// postgres.
    ///
    /// # Errors
    /// May return Err Result if there is no support for passed python type.
    pub fn array_type(&self) -> RustPSQLDriverPyResult<tokio_postgres::types::Type> {
        match self {
            PythonDTO::PyBool(_) => Ok(tokio_postgres::types::Type::BOOL_ARRAY),
            PythonDTO::PyUUID(_) => Ok(tokio_postgres::types::Type::UUID_ARRAY),
            PythonDTO::PyVarChar(_) | PythonDTO::PyString(_) => {
                Ok(tokio_postgres::types::Type::VARCHAR_ARRAY)
            }
            PythonDTO::PyText(_) => Ok(tokio_postgres::types::Type::TEXT_ARRAY),
            PythonDTO::PyIntI16(_) => Ok(tokio_postgres::types::Type::INT2_ARRAY),
            PythonDTO::PyIntI32(_) | PythonDTO::PyIntU32(_) => {
                Ok(tokio_postgres::types::Type::INT4_ARRAY)
            }
            PythonDTO::PyIntI64(_) => Ok(tokio_postgres::types::Type::INT8_ARRAY),
            PythonDTO::PyFloat32(_) => Ok(tokio_postgres::types::Type::FLOAT4_ARRAY),
            PythonDTO::PyFloat64(_) => Ok(tokio_postgres::types::Type::FLOAT8_ARRAY),
            PythonDTO::PyMoney(_) => Ok(tokio_postgres::types::Type::MONEY_ARRAY),
            PythonDTO::PyIpAddress(_) => Ok(tokio_postgres::types::Type::INET_ARRAY),
            PythonDTO::PyJsonb(_) => Ok(tokio_postgres::types::Type::JSONB_ARRAY),
            PythonDTO::PyJson(_) => Ok(tokio_postgres::types::Type::JSON_ARRAY),
            PythonDTO::PyDate(_) => Ok(tokio_postgres::types::Type::DATE_ARRAY),
            PythonDTO::PyTime(_) => Ok(tokio_postgres::types::Type::TIME_ARRAY),
            PythonDTO::PyDateTime(_) => Ok(tokio_postgres::types::Type::TIMESTAMP_ARRAY),
            PythonDTO::PyDateTimeTz(_) => Ok(tokio_postgres::types::Type::TIMESTAMPTZ_ARRAY),
            PythonDTO::PyMacAddr6(_) => Ok(tokio_postgres::types::Type::MACADDR_ARRAY),
            PythonDTO::PyMacAddr8(_) => Ok(tokio_postgres::types::Type::MACADDR8_ARRAY),
<<<<<<< HEAD
            PythonDTO::PyPoint(_) => Ok(tokio_postgres::types::Type::POINT_ARRAY),
            PythonDTO::PyBox(_) => Ok(tokio_postgres::types::Type::BOX_ARRAY),
            PythonDTO::PyPath(_) => Ok(tokio_postgres::types::Type::PATH_ARRAY),
            PythonDTO::PyLine(_) => Ok(tokio_postgres::types::Type::LINE_ARRAY),
            PythonDTO::PyLineSegment(_) => Ok(tokio_postgres::types::Type::LSEG_ARRAY),
            PythonDTO::PyPolygon(_) => Ok(tokio_postgres::types::Type::POLYGON_ARRAY),
            PythonDTO::PyCircle(_) => Ok(tokio_postgres::types::Type::CIRCLE_ARRAY),
=======
            PythonDTO::PyDecimal(_) => Ok(tokio_postgres::types::Type::NUMERIC_ARRAY),
>>>>>>> e40c54a4
            _ => Err(RustPSQLDriverError::PyToRustValueConversionError(
                "Can't process array type, your type doesn't have support yet".into(),
            )),
        }
    }

    /// Convert enum into serde `Value`.
    ///
    /// # Errors
    /// May return Err Result if cannot convert python type into rust.
    pub fn to_serde_value(&self) -> RustPSQLDriverPyResult<Value> {
        match self {
            PythonDTO::PyNone => Ok(Value::Null),
            PythonDTO::PyBool(pybool) => Ok(json!(pybool)),
            PythonDTO::PyString(pystring)
            | PythonDTO::PyText(pystring)
            | PythonDTO::PyVarChar(pystring) => Ok(json!(pystring)),
            PythonDTO::PyIntI32(pyint) => Ok(json!(pyint)),
            PythonDTO::PyIntI64(pyint) => Ok(json!(pyint)),
            PythonDTO::PyIntU64(pyint) => Ok(json!(pyint)),
            PythonDTO::PyFloat32(pyfloat) => Ok(json!(pyfloat)),
            PythonDTO::PyFloat64(pyfloat) => Ok(json!(pyfloat)),
            PythonDTO::PyList(pylist) => {
                let mut vec_serde_values: Vec<Value> = vec![];

                for py_object in pylist {
                    vec_serde_values.push(py_object.to_serde_value()?);
                }

                Ok(json!(vec_serde_values))
            }
            PythonDTO::PyJsonb(py_dict) | PythonDTO::PyJson(py_dict) => Ok(py_dict.clone()),
            _ => Err(RustPSQLDriverError::PyToRustValueConversionError(
                "Cannot convert your type into Rust type".into(),
            )),
        }
    }
}

/// Implement `ToSql` trait.
///
/// It allows us to pass `PythonDTO` enum as parameter
/// directly into `.execute()` method in
/// `DatabasePool`, `Connection` and `Transaction`.
impl ToSql for PythonDTO {
    /// Answer the question Is this type can be passed into sql?
    ///
    /// Always True.
    fn accepts(_ty: &tokio_postgres::types::Type) -> bool
    where
        Self: Sized,
    {
        true
    }

    /// Convert our `PythonDTO` enum into bytes.
    ///
    /// We convert every inner type of `PythonDTO` enum variant
    /// into bytes and write them into bytes buffer.
    ///
    /// # Errors
    ///
    /// May return Err Result if cannot write bytes into buffer.
    fn to_sql(
        &self,
        ty: &tokio_postgres::types::Type,
        out: &mut BytesMut,
    ) -> Result<tokio_postgres::types::IsNull, Box<dyn std::error::Error + Sync + Send>>
    where
        Self: Sized,
    {
        let mut return_is_null_true: bool = false;
        if *self == PythonDTO::PyNone {
            return_is_null_true = true;
        }

        match self {
            PythonDTO::PyNone => {}
            PythonDTO::PyCustomType(some_bytes) => {
                <&[u8] as ToSql>::to_sql(&some_bytes.as_slice(), ty, out)?;
            }
            PythonDTO::PyBytes(pybytes) => {
                <Vec<u8> as ToSql>::to_sql(pybytes, ty, out)?;
            }
            PythonDTO::PyBool(boolean) => types::bool_to_sql(*boolean, out),
            PythonDTO::PyVarChar(string) => {
                <&str as ToSql>::to_sql(&string.as_str(), ty, out)?;
            }
            PythonDTO::PyText(string) => {
                <&str as ToSql>::to_sql(&string.as_str(), ty, out)?;
            }
            PythonDTO::PyUUID(pyuuid) => {
                <Uuid as ToSql>::to_sql(pyuuid, ty, out)?;
            }
            PythonDTO::PyString(string) => {
                <&str as ToSql>::to_sql(&string.as_str(), ty, out)?;
            }
            PythonDTO::PyIntI16(int) => out.put_i16(*int),
            PythonDTO::PyIntI32(int) => out.put_i32(*int),
            PythonDTO::PyIntI64(int) | PythonDTO::PyMoney(int) => out.put_i64(*int),
            PythonDTO::PyIntU32(int) => out.put_u32(*int),
            PythonDTO::PyIntU64(int) => out.put_u64(*int),
            PythonDTO::PyFloat32(float) => out.put_f32(*float),
            PythonDTO::PyFloat64(float) => out.put_f64(*float),
            PythonDTO::PyDate(pydate) => {
                <&NaiveDate as ToSql>::to_sql(&pydate, ty, out)?;
            }
            PythonDTO::PyTime(pytime) => {
                <&NaiveTime as ToSql>::to_sql(&pytime, ty, out)?;
            }
            PythonDTO::PyDateTime(pydatetime_no_tz) => {
                <&NaiveDateTime as ToSql>::to_sql(&pydatetime_no_tz, ty, out)?;
            }
            PythonDTO::PyDateTimeTz(pydatetime_tz) => {
                <&DateTime<FixedOffset> as ToSql>::to_sql(&pydatetime_tz, ty, out)?;
            }
            PythonDTO::PyIpAddress(pyidaddress) => {
                <&IpAddr as ToSql>::to_sql(&pyidaddress, ty, out)?;
            }
            PythonDTO::PyMacAddr6(pymacaddr) => {
                <&[u8] as ToSql>::to_sql(&pymacaddr.as_bytes(), ty, out)?;
            }
            PythonDTO::PyMacAddr8(pymacaddr) => {
                <&[u8] as ToSql>::to_sql(&pymacaddr.as_bytes(), ty, out)?;
            }
            PythonDTO::PyPoint(pypoint) => {
                <&RustPoint as ToSql>::to_sql(&&RustPoint::new(*pypoint), ty, out)?;
            }
            PythonDTO::PyBox(pybox) => {
                <&RustRect as ToSql>::to_sql(&&RustRect::new(*pybox), ty, out)?;
            }
            PythonDTO::PyPath(pypath) => {
                <&RustLineString as ToSql>::to_sql(&&RustLineString::new(pypath.clone()), ty, out)?;
            }
            PythonDTO::PyLine(pyline) => {
                <&Line as ToSql>::to_sql(&pyline, ty, out)?;
            }
            PythonDTO::PyLineSegment(pylinesegment) => {
                <&RustLineSegment as ToSql>::to_sql(
                    &&RustLineSegment::new(*pylinesegment),
                    ty,
                    out,
                )?;
            }
            PythonDTO::PyPolygon(pypolygon) => {
                <&RustPolygon as ToSql>::to_sql(&&RustPolygon::new(pypolygon.clone()), ty, out)?;
            }
            PythonDTO::PyCircle(pycircle) => {
                <&Circle as ToSql>::to_sql(&pycircle, ty, out)?;
            }
            PythonDTO::PyList(py_iterable) | PythonDTO::PyTuple(py_iterable) => {
                let mut items = Vec::new();
                for inner in py_iterable {
                    items.push(inner);
                }
                if items.len() > 1 {
                    items.to_sql(&items[0].array_type()?, out)?;
                } else {
                    return_is_null_true = true;
                }
            }
            PythonDTO::PyJsonb(py_dict) | PythonDTO::PyJson(py_dict) => {
                <&Value as ToSql>::to_sql(&py_dict, ty, out)?;
            }
            PythonDTO::PyDecimal(py_decimal) => {
                <Decimal as ToSql>::to_sql(py_decimal, ty, out)?;
            }
        }
        if return_is_null_true {
            Ok(tokio_postgres::types::IsNull::Yes)
        } else {
            Ok(tokio_postgres::types::IsNull::No)
        }
    }

    to_sql_checked!();
}

/// Convert parameters come from python.
///
/// Parameters for `execute()` method can be either
/// a list or a tuple or a set.
///
/// We parse every parameter from python object and return
/// Vector of out `PythonDTO`.
///
/// # Errors
///
/// May return Err Result if can't convert python object.
#[allow(clippy::needless_pass_by_value)]
pub fn convert_parameters(parameters: Py<PyAny>) -> RustPSQLDriverPyResult<Vec<PythonDTO>> {
    let mut result_vec: Vec<PythonDTO> = vec![];

    result_vec = Python::with_gil(|gil| {
        let params = parameters.extract::<Vec<Py<PyAny>>>(gil).map_err(|_| {
            RustPSQLDriverError::PyToRustValueConversionError(
                "Cannot convert you parameters argument into Rust type, please use List/Tuple"
                    .into(),
            )
        })?;
        for parameter in params {
            result_vec.push(py_to_rust(parameter.bind(gil))?);
        }
        Ok::<Vec<PythonDTO>, RustPSQLDriverError>(result_vec)
    })?;
    Ok(result_vec)
}

/// Convert single python parameter to `PythonDTO` enum.
///
/// # Errors
///
/// May return Err Result if python type doesn't have support yet
/// or value of the type is incorrect.
#[allow(clippy::too_many_lines)]
pub fn py_to_rust(parameter: &pyo3::Bound<'_, PyAny>) -> RustPSQLDriverPyResult<PythonDTO> {
    if parameter.is_none() {
        return Ok(PythonDTO::PyNone);
    }

    if parameter.is_instance_of::<PyCustomType>() {
        return Ok(PythonDTO::PyCustomType(
            parameter.extract::<PyCustomType>()?.inner(),
        ));
    }

    if parameter.is_instance_of::<PyBool>() {
        return Ok(PythonDTO::PyBool(parameter.extract::<bool>()?));
    }

    if parameter.is_instance_of::<PyBytes>() {
        return Ok(PythonDTO::PyBytes(parameter.extract::<Vec<u8>>()?));
    }

    if parameter.is_instance_of::<PyText>() {
        return Ok(PythonDTO::PyText(parameter.extract::<PyText>()?.inner()));
    }

    if parameter.is_instance_of::<PyVarChar>() {
        return Ok(PythonDTO::PyVarChar(
            parameter.extract::<PyVarChar>()?.inner(),
        ));
    }

    if parameter.is_instance_of::<PyString>() {
        return Ok(PythonDTO::PyString(parameter.extract::<String>()?));
    }

    if parameter.is_instance_of::<PyFloat>() {
        return Ok(PythonDTO::PyFloat64(parameter.extract::<f64>()?));
    }

    if parameter.is_instance_of::<Float32>() {
        return Ok(PythonDTO::PyFloat32(
            parameter.extract::<Float32>()?.retrieve_value(),
        ));
    }

    if parameter.is_instance_of::<Float64>() {
        return Ok(PythonDTO::PyFloat64(
            parameter.extract::<Float64>()?.retrieve_value(),
        ));
    }

    if parameter.is_instance_of::<SmallInt>() {
        return Ok(PythonDTO::PyIntI16(
            parameter.extract::<SmallInt>()?.retrieve_value(),
        ));
    }

    if parameter.is_instance_of::<Integer>() {
        return Ok(PythonDTO::PyIntI32(
            parameter.extract::<Integer>()?.retrieve_value(),
        ));
    }

    if parameter.is_instance_of::<BigInt>() {
        return Ok(PythonDTO::PyIntI64(
            parameter.extract::<BigInt>()?.retrieve_value(),
        ));
    }

    if parameter.is_instance_of::<Money>() {
        return Ok(PythonDTO::PyMoney(
            parameter.extract::<Money>()?.retrieve_value(),
        ));
    }

    if parameter.is_instance_of::<PyInt>() {
        return Ok(PythonDTO::PyIntI32(parameter.extract::<i32>()?));
    }

    if parameter.is_instance_of::<PyDateTime>() {
        let timestamp_tz = parameter.extract::<DateTime<FixedOffset>>();
        if let Ok(pydatetime_tz) = timestamp_tz {
            return Ok(PythonDTO::PyDateTimeTz(pydatetime_tz));
        }

        let timestamp_no_tz = parameter.extract::<NaiveDateTime>();
        if let Ok(pydatetime_no_tz) = timestamp_no_tz {
            return Ok(PythonDTO::PyDateTime(pydatetime_no_tz));
        }

        return Err(RustPSQLDriverError::PyToRustValueConversionError(
            "Can not convert you datetime to rust type".into(),
        ));
    }

    if parameter.is_instance_of::<PyDate>() {
        return Ok(PythonDTO::PyDate(parameter.extract::<NaiveDate>()?));
    }

    if parameter.is_instance_of::<PyTime>() {
        return Ok(PythonDTO::PyTime(parameter.extract::<NaiveTime>()?));
    }

    if parameter.is_instance_of::<PyList>() | parameter.is_instance_of::<PyTuple>() {
        let mut items = Vec::new();
        for inner in parameter.iter()? {
            items.push(py_to_rust(&inner?)?);
        }
        return Ok(PythonDTO::PyList(items));
    }

    if parameter.is_instance_of::<PyDict>() {
        let dict = parameter.downcast::<PyDict>().map_err(|error| {
            RustPSQLDriverError::PyToRustValueConversionError(format!(
                "Can't cast to inner dict: {error}"
            ))
        })?;

        let mut serde_map: Map<String, Value> = Map::new();

        for dict_item in dict.items() {
            let py_list = dict_item.downcast::<PyTuple>().map_err(|error| {
                RustPSQLDriverError::PyToRustValueConversionError(format!(
                    "Cannot cast to list: {error}"
                ))
            })?;

            let key = py_list.get_item(0)?.extract::<String>()?;
            let value = py_to_rust(&py_list.get_item(1)?)?;

            serde_map.insert(key, value.to_serde_value()?);
        }

        return Ok(PythonDTO::PyJsonb(Value::Object(serde_map)));
    }

    if parameter.is_instance_of::<PyJSONB>() {
        return Ok(PythonDTO::PyJsonb(
            parameter.extract::<PyJSONB>()?.inner().clone(),
        ));
    }

    if parameter.is_instance_of::<PyJSON>() {
        return Ok(PythonDTO::PyJson(
            parameter.extract::<PyJSON>()?.inner().clone(),
        ));
    }

    if parameter.is_instance_of::<PyMacAddr6>() {
        return Ok(PythonDTO::PyMacAddr6(
            parameter.extract::<PyMacAddr6>()?.inner(),
        ));
    }

    if parameter.is_instance_of::<PyMacAddr8>() {
        return Ok(PythonDTO::PyMacAddr8(
            parameter.extract::<PyMacAddr8>()?.inner(),
        ));
    }

    if parameter.get_type().name()? == "UUID" {
        return Ok(PythonDTO::PyUUID(Uuid::parse_str(
            parameter.str()?.extract::<&str>()?,
        )?));
    }

<<<<<<< HEAD
    if parameter.is_instance_of::<PyPoint>() {
        return Ok(PythonDTO::PyPoint(
            parameter.extract::<PyPoint>()?.retrieve_value(),
        ));
    }

    if parameter.is_instance_of::<PyBox>() {
        return Ok(PythonDTO::PyBox(
            parameter.extract::<PyBox>()?.retrieve_value(),
        ));
    }

    if parameter.is_instance_of::<PyPath>() {
        return Ok(PythonDTO::PyPath(
            parameter.extract::<PyPath>()?.retrieve_value(),
        ));
    }

    if parameter.is_instance_of::<PyLine>() {
        return Ok(PythonDTO::PyLine(
            parameter.extract::<PyLine>()?.retrieve_value(),
        ));
    }

    if parameter.is_instance_of::<PyLineSegment>() {
        return Ok(PythonDTO::PyLineSegment(
            parameter.extract::<PyLineSegment>()?.retrieve_value(),
        ));
    }

    if parameter.is_instance_of::<PyPolygon>() {
        return Ok(PythonDTO::PyPolygon(
            parameter.extract::<PyPolygon>()?.retrieve_value(),
        ));
    }

    if parameter.is_instance_of::<PyCircle>() {
        return Ok(PythonDTO::PyCircle(
            parameter.extract::<PyCircle>()?.retrieve_value(),
        ));
=======
    if parameter.get_type().name()? == "decimal.Decimal" {
        return Ok(PythonDTO::PyDecimal(Decimal::from_str_exact(
            parameter.str()?.extract::<&str>()?,
        )?));
>>>>>>> e40c54a4
    }

    if let Ok(id_address) = parameter.extract::<IpAddr>() {
        return Ok(PythonDTO::PyIpAddress(id_address));
    }

    // It's used for Enum.
    // If StrEnum is used on Python side,
    // we simply stop at the `is_instance_of::<PyString>``.
    if let Ok(value_attr) = parameter.getattr("value") {
        if let Ok(possible_string) = value_attr.extract::<String>() {
            return Ok(PythonDTO::PyString(possible_string));
        }
    }

    Err(RustPSQLDriverError::PyToRustValueConversionError(format!(
        "Can not covert you type {parameter} into inner one",
    )))
}

fn _composite_field_postgres_to_py<'a, T: FromSql<'a>>(
    type_: &Type,
    buf: &mut &'a [u8],
    is_simple: bool,
) -> RustPSQLDriverPyResult<T> {
    if is_simple {
        return T::from_sql_nullable(type_, Some(buf)).map_err(|err| {
            RustPSQLDriverError::RustToPyValueConversionError(format!(
                "Cannot convert PostgreSQL type {type_} into Python type, err: {err}",
            ))
        });
    }
    postgres_types::private::read_value::<T>(type_, buf).map_err(|err| {
        RustPSQLDriverError::RustToPyValueConversionError(format!(
            "Cannot convert PostgreSQL type {type_} into Python type, err: {err}",
        ))
    })
}

#[allow(clippy::too_many_lines)]
fn postgres_bytes_to_py(
    py: Python<'_>,
    type_: &Type,
    buf: &mut &[u8],
    is_simple: bool,
) -> RustPSQLDriverPyResult<Py<PyAny>> {
    match *type_ {
        // ---------- Bytes Types ----------
        // Convert BYTEA type into Vector<u8>, then into PyBytes
        Type::BYTEA => Ok(_composite_field_postgres_to_py::<Option<Vec<u8>>>(
            type_, buf, is_simple,
        )?
        .to_object(py)),
        // // ---------- String Types ----------
        // // Convert TEXT and VARCHAR type into String, then into str
        Type::TEXT | Type::VARCHAR | Type::XML => Ok(_composite_field_postgres_to_py::<Option<String>>(
            type_, buf, is_simple,
        )?
        .to_object(py)),
        // ---------- Boolean Types ----------
        // Convert BOOL type into bool
        Type::BOOL => Ok(
            _composite_field_postgres_to_py::<Option<bool>>(type_, buf, is_simple)?.to_object(py),
        ),
        // ---------- Number Types ----------
        // Convert SmallInt into i16, then into int
        Type::INT2 => Ok(
            _composite_field_postgres_to_py::<Option<i16>>(type_, buf, is_simple)?.to_object(py),
        ),
        // Convert Integer into i32, then into int
        Type::INT4 => Ok(
            _composite_field_postgres_to_py::<Option<i32>>(type_, buf, is_simple)?.to_object(py),
        ),
        // Convert BigInt into i64, then into int
        Type::INT8 | Type::MONEY => Ok(
            _composite_field_postgres_to_py::<Option<i64>>(type_, buf, is_simple)?.to_object(py),
        ),
        // Convert REAL into f32, then into float
        Type::FLOAT4 => Ok(
            _composite_field_postgres_to_py::<Option<f32>>(type_, buf, is_simple)?.to_object(py),
        ),
        // Convert DOUBLE PRECISION into f64, then into float
        Type::FLOAT8 => Ok(
            _composite_field_postgres_to_py::<Option<f64>>(type_, buf, is_simple)?.to_object(py),
        ),
        // ---------- Date Types ----------
        // Convert DATE into NaiveDate, then into datetime.date
        Type::DATE => Ok(_composite_field_postgres_to_py::<Option<NaiveDate>>(
            type_, buf, is_simple,
        )?
        .to_object(py)),
        // Convert Time into NaiveTime, then into datetime.time
        Type::TIME => Ok(_composite_field_postgres_to_py::<Option<NaiveTime>>(
            type_, buf, is_simple,
        )?
        .to_object(py)),
        // Convert TIMESTAMP into NaiveDateTime, then into datetime.datetime
        Type::TIMESTAMP => Ok(_composite_field_postgres_to_py::<Option<NaiveDateTime>>(
            type_, buf, is_simple,
        )?
        .to_object(py)),
        // Convert TIMESTAMP into NaiveDateTime, then into datetime.datetime
        Type::TIMESTAMPTZ => Ok(
            _composite_field_postgres_to_py::<Option<DateTime<FixedOffset>>>(
                type_, buf, is_simple,
            )?
            .to_object(py),
        ),
        // ---------- UUID Types ----------
        // Convert UUID into Uuid type, then into String if possible
        Type::UUID => {
            let rust_uuid = _composite_field_postgres_to_py::<Option<Uuid>>(type_, buf, is_simple)?;
            match rust_uuid {
                Some(rust_uuid) => {
                    return Ok(PyString::new_bound(py, &rust_uuid.to_string()).to_object(py))
                }
                None => Ok(py.None()),
            }
        }
        // ---------- IpAddress Types ----------
        Type::INET => Ok(
            _composite_field_postgres_to_py::<Option<IpAddr>>(type_, buf, is_simple)?.to_object(py),
        ),
        // Convert JSON/JSONB into Serde Value, then into list or dict
        Type::JSONB | Type::JSON => {
            let db_json = _composite_field_postgres_to_py::<Option<Value>>(type_, buf, is_simple)?;

            match db_json {
                Some(value) => Ok(build_python_from_serde_value(py, value)?),
                None => Ok(py.None().to_object(py)),
            }
        }
        // Convert MACADDR into inner type for macaddr6, then into str
        Type::MACADDR => {
            let macaddr_ =
                _composite_field_postgres_to_py::<Option<RustMacAddr6>>(type_, buf, is_simple)?;
            if let Some(macaddr_) = macaddr_ {
                Ok(macaddr_.inner().to_string().to_object(py))
            } else {
                Ok(py.None().to_object(py))
            }
        }
        Type::MACADDR8 => {
            let macaddr_ =
                _composite_field_postgres_to_py::<Option<RustMacAddr8>>(type_, buf, is_simple)?;
            if let Some(macaddr_) = macaddr_ {
                Ok(macaddr_.inner().to_string().to_object(py))
            } else {
                Ok(py.None().to_object(py))
            }
        }
<<<<<<< HEAD
        // ---------- Geo Types ----------
        Type::POINT => {
            let point_ = _composite_field_postgres_to_py::<Option<RustPoint>>(type_, buf, is_simple)?;

            match point_ {
                Some(point_) => Ok(point_.into_py(py)),
                None => Ok(py.None().to_object(py)),
            }
        }
        Type::BOX => {
            let box_ = _composite_field_postgres_to_py::<Option<RustRect>>(type_, buf, is_simple)?;

            match box_ {
                Some(box_) => Ok(box_.into_py(py)),
                None => Ok(py.None().to_object(py)),
            }
        }
        Type::PATH => {
            let path_ = _composite_field_postgres_to_py::<Option<RustLineString>>(type_, buf, is_simple)?;

            match path_ {
                Some(path_) => Ok(path_.into_py(py)),
                None => Ok(py.None().to_object(py)),
            }
        }
        Type::LINE => {
            let line_ = _composite_field_postgres_to_py::<Option<Line>>(type_, buf, is_simple)?;

            match line_ {
                Some(line_) => Ok(line_.into_py(py)),
                None => Ok(py.None().to_object(py)),
            }
        }
        Type::LSEG => {
            let lseg_ = _composite_field_postgres_to_py::<Option<RustLineSegment>>(type_, buf, is_simple)?;

            match lseg_ {
                Some(lseg_) => Ok(lseg_.into_py(py)),
                None => Ok(py.None().to_object(py)),
            }
        }
        Type::POLYGON => {
            let polygon_ = _composite_field_postgres_to_py::<Option<RustPolygon>>(type_, buf, is_simple)?;

            match polygon_ {
                Some(polygon_) => Ok(polygon_.into_py(py)),
                None => Ok(py.None().to_object(py)),
            }
        }
        Type::CIRCLE => {
            let circle_ = _composite_field_postgres_to_py::<Option<Circle>>(type_, buf, is_simple)?;

            match circle_ {
                Some(circle_) => Ok(circle_.into_py(py)),
                None => Ok(py.None().to_object(py)),
            }
=======
        Type::NUMERIC => {
            if let Some(numeric_) = _composite_field_postgres_to_py::<Option<Decimal>>(
                type_, buf, is_simple,
            )? {
                return Ok(InnerDecimal(numeric_).to_object(py));
            }
            Ok(py.None().to_object(py))
>>>>>>> e40c54a4
        }
        // ---------- Array Text Types ----------
        Type::BOOL_ARRAY => Ok(_composite_field_postgres_to_py::<Option<Vec<bool>>>(
            type_, buf, is_simple,
        )?
        .to_object(py)),
        // Convert ARRAY of TEXT or VARCHAR into Vec<String>, then into list[str]
        Type::TEXT_ARRAY | Type::VARCHAR_ARRAY | Type::XML_ARRAY => Ok(_composite_field_postgres_to_py::<
            Option<Vec<String>>,
        >(type_, buf, is_simple)?
        .to_object(py)),
        // ---------- Array Integer Types ----------
        // Convert ARRAY of SmallInt into Vec<i16>, then into list[int]
        Type::INT2_ARRAY => Ok(_composite_field_postgres_to_py::<Option<Vec<i16>>>(
            type_, buf, is_simple,
        )?
        .to_object(py)),
        // Convert ARRAY of Integer into Vec<i32>, then into list[int]
        Type::INT4_ARRAY => Ok(_composite_field_postgres_to_py::<Option<Vec<i32>>>(
            type_, buf, is_simple,
        )?
        .to_object(py)),
        // Convert ARRAY of BigInt into Vec<i64>, then into list[int]
        Type::INT8_ARRAY | Type::MONEY_ARRAY => Ok(_composite_field_postgres_to_py::<Option<Vec<i64>>>(
            type_, buf, is_simple,
        )?
        .to_object(py)),
        // Convert ARRAY of Float4 into Vec<f32>, then into list[float]
        Type::FLOAT4_ARRAY => Ok(_composite_field_postgres_to_py::<Option<Vec<f32>>>(
            type_, buf, is_simple,
        )?
        .to_object(py)),
        // Convert ARRAY of Float8 into Vec<f64>, then into list[float]
        Type::FLOAT8_ARRAY => Ok(_composite_field_postgres_to_py::<Option<Vec<f64>>>(
            type_, buf, is_simple,
        )?
        .to_object(py)),
        // Convert ARRAY of Date into Vec<NaiveDate>, then into list[datetime.date]
        Type::DATE_ARRAY => Ok(_composite_field_postgres_to_py::<Option<Vec<NaiveDate>>>(
            type_, buf, is_simple,
        )?
        .to_object(py)),
        // Convert ARRAY of Time into Vec<NaiveTime>, then into list[datetime.date]
        Type::TIME_ARRAY => Ok(_composite_field_postgres_to_py::<Option<Vec<NaiveTime>>>(
            type_, buf, is_simple,
        )?
        .to_object(py)),
        // Convert ARRAY of TIMESTAMP into Vec<NaiveDateTime>, then into list[datetime.date]
        Type::TIMESTAMP_ARRAY => Ok(
            _composite_field_postgres_to_py::<Option<Vec<NaiveDateTime>>>(type_, buf, is_simple)?
                .to_object(py),
        ),
        // Convert ARRAY of TIMESTAMPTZ into Vec<DateTime<FixedOffset>>, then into list[datetime.date]
        Type::TIMESTAMPTZ_ARRAY => Ok(_composite_field_postgres_to_py::<
            Option<Vec<DateTime<FixedOffset>>>,
        >(type_, buf, is_simple)?
        .to_object(py)),
        // Convert ARRAY of UUID into Vec<DateTime<FixedOffset>>, then into list[datetime.date]
        Type::UUID_ARRAY => {
            let uuid_array =
                _composite_field_postgres_to_py::<Option<Vec<Uuid>>>(type_, buf, is_simple)?;
            match uuid_array {
                Some(rust_uuid_vec) => {
                    return Ok(PyList::new_bound(
                        py,
                        rust_uuid_vec
                            .iter()
                            .map(|rust_uuid| rust_uuid.to_string().as_str().to_object(py))
                            .collect::<Vec<Py<PyAny>>>(),
                    )
                    .to_object(py))
                }
                None => Ok(py.None().to_object(py)),
            }
        }
        // Convert ARRAY of INET into Vec<INET>, then into list[IPv4Address | IPv6Address]
        Type::INET_ARRAY => Ok(_composite_field_postgres_to_py::<Option<Vec<IpAddr>>>(
            type_, buf, is_simple,
        )?
        .to_object(py)),
        Type::JSONB_ARRAY | Type::JSON_ARRAY => {
            let db_json_array =
                _composite_field_postgres_to_py::<Option<Vec<Value>>>(type_, buf, is_simple)?;

            match db_json_array {
                Some(value) => {
                    let py_list = PyList::empty_bound(py);
                    for json_elem in value {
                        py_list.append(build_python_from_serde_value(py, json_elem)?)?;
                    }
                    Ok(py_list.to_object(py))
                }
                None => Ok(py.None().to_object(py)),
            }
        }
<<<<<<< HEAD
        // ---------- Array Geo Types ----------
        Type::POINT_ARRAY => {
            let point_array_ = _composite_field_postgres_to_py::<Option<Vec<RustPoint>>>(type_, buf, is_simple)?;

            match point_array_ {
                Some(point_array_vec) => {
                    return Ok(PyList::new_bound(
                        py,
                        point_array_vec
                            .iter()
                            .map(|point_| point_.into_py(py))
                            .collect::<Vec<Py<PyAny>>>(),
                    )
                    .to_object(py))
                },
                None => Ok(py.None().to_object(py)),
            }
        }
        Type::BOX_ARRAY => {
            let box_array_ = _composite_field_postgres_to_py::<Option<Vec<RustRect>>>(type_, buf, is_simple)?;

            match box_array_ {
                Some(box_array_vec) => {
                    return Ok(PyList::new_bound(
                        py,
                        box_array_vec
                            .iter()
                            .map(|box_| box_.into_py(py))
                            .collect::<Vec<Py<PyAny>>>(),
                    )
                    .to_object(py))
                },
                None => Ok(py.None().to_object(py)),
            }
        }
        Type::PATH_ARRAY => {
            let path_array_ = _composite_field_postgres_to_py::<Option<Vec<RustLineString>>>(type_, buf, is_simple)?;

            match path_array_ {
                Some(path_array_vec) => {
                    return Ok(PyList::new_bound(
                        py,
                        path_array_vec
                            .iter()
                            .map(|path_| path_.into_py(py))
                            .collect::<Vec<Py<PyAny>>>(),
                    )
                    .to_object(py))
                },
                None => Ok(py.None().to_object(py)),
            }
        }
        Type::LINE_ARRAY => {
            let line_array_ = _composite_field_postgres_to_py::<Option<Vec<Line>>>(type_, buf, is_simple)?;

            match line_array_ {
                Some(line_array_vec) => {
                    return Ok(PyList::new_bound(
                        py,
                        line_array_vec
                            .iter()
                            .map(|line_| line_.into_py(py))
                            .collect::<Vec<Py<PyAny>>>(),
                    )
                    .to_object(py))
                },
                None => Ok(py.None().to_object(py)),
            }
        }
        Type::LSEG_ARRAY => {
            let lseg_array_ = _composite_field_postgres_to_py::<Option<Vec<RustLineSegment>>>(type_, buf, is_simple)?;

            match lseg_array_ {
                Some(lseg_array_vec) => {
                    return Ok(PyList::new_bound(
                        py,
                        lseg_array_vec
                            .iter()
                            .map(|lseg_| lseg_.into_py(py))
                            .collect::<Vec<Py<PyAny>>>(),
                    )
                    .to_object(py))
                },
                None => Ok(py.None().to_object(py)),
            }
        }
        Type::POLYGON_ARRAY => {
            let polygon_array_ = _composite_field_postgres_to_py::<Option<Vec<RustPolygon>>>(type_, buf, is_simple)?;

            match polygon_array_ {
                Some(polygon_array_vec) => {
                    return Ok(PyList::new_bound(
                        py,
                        polygon_array_vec
                            .iter()
                            .map(|polygon_| polygon_.into_py(py))
                            .collect::<Vec<Py<PyAny>>>(),
                    )
                    .to_object(py))
                },
                None => Ok(py.None().to_object(py)),
            }
        }
        Type::CIRCLE_ARRAY => {
            let circle_array_ = _composite_field_postgres_to_py::<Option<Vec<Circle>>>(type_, buf, is_simple)?;

            match circle_array_ {
                Some(circle_array_vec) => {
                    return Ok(PyList::new_bound(
                        py,
                        circle_array_vec
                            .iter()
                            .map(|circle_| circle_.into_py(py))
                            .collect::<Vec<Py<PyAny>>>(),
                    )
                    .to_object(py))
                },
                None => Ok(py.None().to_object(py)),
            }
        }
=======
        Type::NUMERIC_ARRAY => {
            if let Some(numeric_array) = _composite_field_postgres_to_py::<Option<Vec<Decimal>>>(
                type_, buf, is_simple,
            )? {
                let py_list = PyList::empty_bound(py);
                for numeric_ in numeric_array {
                    py_list.append(InnerDecimal(numeric_).to_object(py))?;
                }
                return Ok(py_list.to_object(py))
            };
            Ok(py.None().to_object(py))
        },
>>>>>>> e40c54a4
        _ => Err(RustPSQLDriverError::RustToPyValueConversionError(
            format!("Cannot convert {type_} into Python type, please look at the custom_decoders functionality.")
        )),
    }
}

/// Convert composite type from `PostgreSQL` to Python type.
///
/// # Errors
/// May return error if there is any problem with bytes.
#[allow(clippy::cast_sign_loss)]
pub fn composite_postgres_to_py(
    py: Python<'_>,
    fields: &Vec<Field>,
    buf: &mut &[u8],
    custom_decoders: &Option<Py<PyDict>>,
) -> RustPSQLDriverPyResult<Py<PyAny>> {
    let result_py_dict: Bound<'_, PyDict> = PyDict::new_bound(py);

    let num_fields = postgres_types::private::read_be_i32(buf).map_err(|err| {
        RustPSQLDriverError::RustToPyValueConversionError(format!(
            "Cannot read bytes data from PostgreSQL: {err}"
        ))
    })?;
    if num_fields as usize != fields.len() {
        return Err(RustPSQLDriverError::RustToPyValueConversionError(format!(
            "invalid field count: {} vs {}",
            num_fields,
            fields.len()
        )));
    }

    for field in fields {
        let oid = postgres_types::private::read_be_i32(buf).map_err(|err| {
            RustPSQLDriverError::RustToPyValueConversionError(format!(
                "Cannot read bytes data from PostgreSQL: {err}"
            ))
        })? as u32;

        if oid != field.type_().oid() {
            return Err(RustPSQLDriverError::RustToPyValueConversionError(
                "unexpected OID".into(),
            ));
        }

        match field.type_().kind() {
            Kind::Simple | Kind::Array(_) => {
                result_py_dict.set_item(
                    field.name(),
                    postgres_bytes_to_py(py, field.type_(), buf, false)?.to_object(py),
                )?;
            }
            Kind::Enum(_) => {
                result_py_dict.set_item(
                    field.name(),
                    postgres_bytes_to_py(py, &Type::VARCHAR, buf, false)?.to_object(py),
                )?;
            }
            _ => {
                let (_, tail) = buf.split_at(4_usize);
                *buf = tail;
                result_py_dict.set_item(
                    field.name(),
                    raw_bytes_data_process(py, buf, field.name(), field.type_(), custom_decoders)?
                        .to_object(py),
                )?;
            }
        }
    }

    Ok(result_py_dict.to_object(py))
}

/// Process raw bytes from `PostgreSQL`.
///
/// # Errors
///
/// May return Err Result if cannot convert postgres
/// type into rust one.
pub fn raw_bytes_data_process(
    py: Python<'_>,
    raw_bytes_data: &mut &[u8],
    column_name: &str,
    column_type: &Type,
    custom_decoders: &Option<Py<PyDict>>,
) -> RustPSQLDriverPyResult<Py<PyAny>> {
    if let Some(custom_decoders) = custom_decoders {
        let py_encoder_func = custom_decoders
            .bind(py)
            .get_item(column_name.to_lowercase());

        if let Ok(Some(py_encoder_func)) = py_encoder_func {
            return Ok(py_encoder_func
                .call((raw_bytes_data.to_vec(),), None)?
                .unbind());
        }
    }

    match column_type.kind() {
        Kind::Simple | Kind::Array(_) => {
            postgres_bytes_to_py(py, column_type, raw_bytes_data, true)
        }
        Kind::Composite(fields) => {
            composite_postgres_to_py(py, fields, raw_bytes_data, custom_decoders)
        }
        Kind::Enum(_) => postgres_bytes_to_py(py, &Type::VARCHAR, raw_bytes_data, true),
        _ => Err(RustPSQLDriverError::RustToPyValueConversionError(
            column_type.to_string(),
        )),
    }
}

/// Convert type from postgres to python type.
///
/// # Errors
///
/// May return Err Result if cannot convert postgres
/// type into rust one.
pub fn postgres_to_py(
    py: Python<'_>,
    row: &Row,
    column: &Column,
    column_i: usize,
    custom_decoders: &Option<Py<PyDict>>,
) -> RustPSQLDriverPyResult<Py<PyAny>> {
    let raw_bytes_data = row.col_buffer(column_i);
    if let Some(mut raw_bytes_data) = raw_bytes_data {
        return raw_bytes_data_process(
            py,
            &mut raw_bytes_data,
            column.name(),
            column.type_(),
            custom_decoders,
        );
    }
    Ok(py.None())
}

/// Convert python List of Dict type or just Dict into serde `Value`.
///
/// # Errors
/// May return error if cannot convert Python type into Rust one.
#[allow(clippy::needless_pass_by_value)]
pub fn build_serde_value(value: Py<PyAny>) -> RustPSQLDriverPyResult<Value> {
    Python::with_gil(|gil| {
        let bind_value = value.bind(gil);
        if bind_value.is_instance_of::<PyList>() {
            let mut result_vec: Vec<Value> = vec![];

            let params = bind_value.extract::<Vec<Py<PyAny>>>()?;

            for inner in params {
                let inner_bind = inner.bind(gil);
                if inner_bind.is_instance_of::<PyDict>() {
                    let python_dto = py_to_rust(inner_bind)?;
                    result_vec.push(python_dto.to_serde_value()?);
                } else if inner_bind.is_instance_of::<PyList>() {
                    let serde_value = build_serde_value(inner)?;
                    result_vec.push(serde_value);
                } else {
                    return Err(RustPSQLDriverError::PyToRustValueConversionError(
                        "PyJSON supports only list of lists or list of dicts.".to_string(),
                    ));
                }
            }
            Ok(json!(result_vec))
        } else if bind_value.is_instance_of::<PyDict>() {
            return py_to_rust(bind_value)?.to_serde_value();
        } else {
            return Err(RustPSQLDriverError::PyToRustValueConversionError(
                "PyJSON must be list value.".to_string(),
            ));
        }
    })
}

/// Convert serde `Value` into Python object.
/// # Errors
/// May return Err Result if cannot add new value to Python Dict.
pub fn build_python_from_serde_value(
    py: Python<'_>,
    value: Value,
) -> RustPSQLDriverPyResult<Py<PyAny>> {
    match value {
        Value::Array(massive) => {
            let mut result_vec: Vec<Py<PyAny>> = vec![];

            for single_record in massive {
                result_vec.push(build_python_from_serde_value(py, single_record)?);
            }

            Ok(result_vec.to_object(py))
        }
        Value::Object(mapping) => {
            let py_dict = PyDict::new_bound(py);

            for (key, value) in mapping {
                py_dict.set_item(
                    build_python_from_serde_value(py, Value::String(key))?,
                    build_python_from_serde_value(py, value)?,
                )?;
            }

            Ok(py_dict.to_object(py))
        }
        Value::Bool(boolean) => Ok(boolean.to_object(py)),
        Value::Number(number) => {
            if number.is_f64() {
                Ok(number.as_f64().to_object(py))
            } else if number.is_i64() {
                Ok(number.as_i64().to_object(py))
            } else {
                Ok(number.as_u64().to_object(py))
            }
        }
        Value::String(string) => Ok(string.to_object(py)),
        Value::Null => Ok(py.None()),
    }
}

/// Convert Python sequence to Rust vector.
/// Also it checks that sequence has set/list/tuple type.
///
/// # Errors
///
/// May return error if cannot convert Python type into Rust one.
/// May return error if parameters type isn't correct.
fn py_sequence_to_rust(bind_parameters: &Bound<PyAny>) -> RustPSQLDriverPyResult<Vec<Py<PyAny>>> {
    let mut coord_values_sequence_vec: Vec<Py<PyAny>> = vec![];

    if bind_parameters.is_instance_of::<PySet>() {
        let bind_pyset_parameters = bind_parameters.downcast::<PySet>().unwrap();

        for one_parameter in bind_pyset_parameters {
            let extracted_parameter = one_parameter.extract::<Py<PyAny>>().map_err(|_| {
                RustPSQLDriverError::PyToRustValueConversionError(
                    format!("Error on sequence type extraction, please use correct list/tuple/set, {bind_parameters}")
                )
            })?;
            coord_values_sequence_vec.push(extracted_parameter);
        }
    } else if bind_parameters.is_instance_of::<PyList>()
        | bind_parameters.is_instance_of::<PyTuple>()
    {
        coord_values_sequence_vec = bind_parameters.extract::<Vec<Py<PyAny>>>().map_err(|_| {
            RustPSQLDriverError::PyToRustValueConversionError(
                format!("Error on sequence type extraction, please use correct list/tuple/set, {bind_parameters}")
            )
        })?;
    } else {
        return Err(RustPSQLDriverError::PyToRustValueConversionError(format!(
            "Invalid sequence type, please use list/tuple/set, {bind_parameters}"
        )));
    };

    Ok::<Vec<Py<PyAny>>, RustPSQLDriverError>(coord_values_sequence_vec)
}

/// Convert two python parameters(x and y) to Coord from `geo_type`.
/// Also it checks that passed values is int or float.
///
/// # Errors
///
/// May return error if cannot convert Python type into Rust one.
/// May return error if parameters type isn't correct.
fn convert_py_to_rust_coord_values(parameters: Vec<Py<PyAny>>) -> RustPSQLDriverPyResult<Vec<f64>> {
    Python::with_gil(|gil| {
        let mut coord_values_vec: Vec<f64> = vec![];

        for one_parameter in parameters {
            let parameter_bind = one_parameter.bind(gil);

            if !parameter_bind.is_instance_of::<PyFloat>()
                & !parameter_bind.is_instance_of::<PyInt>()
            {
                return Err(RustPSQLDriverError::PyToRustValueConversionError(
                    "Incorrect types of coordinate values. It must be int or float".into(),
                ));
            }

            let python_dto = py_to_rust(parameter_bind)?;
            match python_dto {
                PythonDTO::PyIntI16(pyint) => coord_values_vec.push(f64::from(pyint)),
                PythonDTO::PyIntI32(pyint) => coord_values_vec.push(f64::from(pyint)),
                PythonDTO::PyIntU32(pyint) => coord_values_vec.push(f64::from(pyint)),
                PythonDTO::PyFloat32(pyfloat) => coord_values_vec.push(f64::from(pyfloat)),
                PythonDTO::PyFloat64(pyfloat) => coord_values_vec.push(pyfloat),
                PythonDTO::PyIntI64(_) | PythonDTO::PyIntU64(_) => {
                    return Err(RustPSQLDriverError::PyToRustValueConversionError(
                        "Not implemented this type yet".into(),
                    ))
                }
                _ => {
                    return Err(RustPSQLDriverError::PyToRustValueConversionError(
                        "Incorrect types of coordinate values. It must be int or float".into(),
                    ))
                }
            };
        }

        Ok::<Vec<f64>, RustPSQLDriverError>(coord_values_vec)
    })
}

/// Convert Python values with coordinates into vector of Coord's for building Geo types later.
///
/// Passed parameter can be either a list or a tuple or a set.
/// Inside this parameter may be multiple list/tuple/set with int/float or only int/float values flat.
/// We parse every parameter from python object and make from them Coord's.
/// Additionally it checks for correct length of coordinates parsed from Python values.
///
/// # Errors
///
/// May return error if cannot convert Python type into Rust one.
/// May return error if parsed number of coordinates is not expected by allowed length.
#[allow(clippy::needless_pass_by_value)]
pub fn build_geo_coords(
    py_parameters: Py<PyAny>,
    allowed_length_option: Option<usize>,
) -> RustPSQLDriverPyResult<Vec<Coord>> {
    let mut result_vec: Vec<Coord> = vec![];

    result_vec = Python::with_gil(|gil| {
        let bind_py_parameters = py_parameters.bind(gil);
        let parameters = py_sequence_to_rust(bind_py_parameters)?;

        let first_inner_bind_py_parameters = parameters[0].bind(gil);
        if first_inner_bind_py_parameters.is_instance_of::<PyFloat>()
            | first_inner_bind_py_parameters.is_instance_of::<PyInt>()
        {
            if parameters.len() % 2 != 0 {
                return Err(RustPSQLDriverError::PyToRustValueConversionError(
                    "Length of coordinates that passed in flat structure must be a multiple of 2"
                        .into(),
                ));
            }

            for (pair_first_inner, pair_second_inner) in parameters.into_iter().tuples() {
                let coord_values =
                    convert_py_to_rust_coord_values(vec![pair_first_inner, pair_second_inner])?;
                result_vec.push(coord! {x: coord_values[0], y: coord_values[1]});
            }
        } else if first_inner_bind_py_parameters.is_instance_of::<PyList>()
            | first_inner_bind_py_parameters.is_instance_of::<PyTuple>()
            | first_inner_bind_py_parameters.is_instance_of::<PySet>()
        {
            for pair_inner_parameters in parameters {
                let bind_pair_inner_parameters = pair_inner_parameters.bind(gil);
                let pair_py_inner_parameters = py_sequence_to_rust(bind_pair_inner_parameters)?;

                if pair_py_inner_parameters.len() != 2 {
                    return Err(RustPSQLDriverError::PyToRustValueConversionError(
                        "Inner parameters must be pair(list/tuple/set) of int/float values".into(),
                    ));
                }

                let coord_values = convert_py_to_rust_coord_values(pair_py_inner_parameters)?;
                result_vec.push(coord! {x: coord_values[0], y: coord_values[1]});
            }
        } else {
            return Err(RustPSQLDriverError::PyToRustValueConversionError(
                "Inner coordinates must be passed as pairs of int/float in list/tuple/set or as flat structure with int/float values".into(),
            ));
        };
        Ok::<Vec<Coord>, RustPSQLDriverError>(result_vec)
    })?;

    let number_of_coords = result_vec.len();
    let allowed_length = allowed_length_option.unwrap_or_default();

    if (allowed_length != 0) & (number_of_coords != allowed_length) {
        return Err(RustPSQLDriverError::PyToRustValueConversionError(format!(
            "Invalid number of coordinates for this geo type, allowed {allowed_length}, got: {number_of_coords}"
        )));
    }

    Ok(result_vec)
}

/// Convert flat Python values with coordinates into vector of Geo values for building Geo types later.
///
/// Passed parameter can be either a list or a tuple or a set with elements.
/// We parse every parameter from python object and prepare them for making geo type.
/// Additionally it checks for correct length of coordinates parsed from Python values.
///
/// # Errors
///
/// May return error if cannot convert Python type into Rust one.
/// May return error if parsed number of coordinates is not expected by allowed length.
#[allow(clippy::needless_pass_by_value)]
pub fn build_flat_geo_coords(
    py_parameters: Py<PyAny>,
    allowed_length_option: Option<usize>,
) -> RustPSQLDriverPyResult<Vec<f64>> {
    Python::with_gil(|gil| {
        let allowed_length = allowed_length_option.unwrap_or_default();

        let bind_py_parameters = py_parameters.bind(gil);
        let parameters = py_sequence_to_rust(bind_py_parameters)?;
        let parameters_length = parameters.len();

        if (allowed_length != 0) & (parameters.len() != allowed_length) {
            return Err(RustPSQLDriverError::PyToRustValueConversionError(format!(
                "Invalid number of values for this geo type, allowed {allowed_length}, got: {parameters_length}"
            )));
        };

        let result_vec = convert_py_to_rust_coord_values(parameters)?;

        let number_of_coords = result_vec.len();
        if (allowed_length != 0) & (number_of_coords != allowed_length) {
            return Err(RustPSQLDriverError::PyToRustValueConversionError(format!(
                "Invalid number of values for this geo type, allowed {allowed_length}, got: {parameters_length}"
            )));
        };

        Ok::<Vec<f64>, RustPSQLDriverError>(result_vec)
    })
}<|MERGE_RESOLUTION|>--- conflicted
+++ resolved
@@ -14,15 +14,9 @@
     sync::GILOnceCell,
     types::{
         PyAnyMethods, PyBool, PyBytes, PyDate, PyDateTime, PyDict, PyDictMethods, PyFloat, PyInt,
-<<<<<<< HEAD
-        PyList, PyListMethods, PySet, PyString, PyTime, PyTuple, PyTypeMethods,
+        PyList, PyListMethods, PySet, PyString, PyTime, PyTuple, PyType, PyTypeMethods,
     },
-    Bound, IntoPy, Py, PyAny, Python, ToPyObject,
-=======
-        PyList, PyListMethods, PyString, PyTime, PyTuple, PyType, PyTypeMethods,
-    },
-    Bound, Py, PyAny, PyObject, PyResult, Python, ToPyObject,
->>>>>>> e40c54a4
+    Bound, IntoPy, Py, PyAny, PyObject, PyResult, Python, ToPyObject,
 };
 use tokio_postgres::{
     types::{to_sql_checked, Type},
@@ -36,14 +30,9 @@
     },
     exceptions::rust_errors::{RustPSQLDriverError, RustPSQLDriverPyResult},
     extra_types::{
-<<<<<<< HEAD
-        BigInt, Float32, Float64, Integer, PyBox, PyCircle, PyCustomType, PyJSON, PyJSONB, PyLine,
-        PyLineSegment, PyMacAddr6, PyMacAddr8, PyPath, PyPoint, PyPolygon, PyText, PyVarChar,
-        SmallInt,
-=======
-        BigInt, Float32, Float64, Integer, Money, PyCustomType, PyJSON, PyJSONB, PyMacAddr6,
-        PyMacAddr8, PyText, PyVarChar, SmallInt,
->>>>>>> e40c54a4
+        BigInt, Float32, Float64, Integer, Money, PyBox, PyCircle, PyCustomType, PyJSON, PyJSONB,
+        PyLine, PyLineSegment, PyMacAddr6, PyMacAddr8, PyPath, PyPoint, PyPolygon, PyText,
+        PyVarChar, SmallInt,
     },
 };
 
@@ -157,7 +146,7 @@
             PythonDTO::PyDateTimeTz(_) => Ok(tokio_postgres::types::Type::TIMESTAMPTZ_ARRAY),
             PythonDTO::PyMacAddr6(_) => Ok(tokio_postgres::types::Type::MACADDR_ARRAY),
             PythonDTO::PyMacAddr8(_) => Ok(tokio_postgres::types::Type::MACADDR8_ARRAY),
-<<<<<<< HEAD
+            PythonDTO::PyDecimal(_) => Ok(tokio_postgres::types::Type::NUMERIC_ARRAY),
             PythonDTO::PyPoint(_) => Ok(tokio_postgres::types::Type::POINT_ARRAY),
             PythonDTO::PyBox(_) => Ok(tokio_postgres::types::Type::BOX_ARRAY),
             PythonDTO::PyPath(_) => Ok(tokio_postgres::types::Type::PATH_ARRAY),
@@ -165,9 +154,6 @@
             PythonDTO::PyLineSegment(_) => Ok(tokio_postgres::types::Type::LSEG_ARRAY),
             PythonDTO::PyPolygon(_) => Ok(tokio_postgres::types::Type::POLYGON_ARRAY),
             PythonDTO::PyCircle(_) => Ok(tokio_postgres::types::Type::CIRCLE_ARRAY),
-=======
-            PythonDTO::PyDecimal(_) => Ok(tokio_postgres::types::Type::NUMERIC_ARRAY),
->>>>>>> e40c54a4
             _ => Err(RustPSQLDriverError::PyToRustValueConversionError(
                 "Can't process array type, your type doesn't have support yet".into(),
             )),
@@ -231,6 +217,7 @@
     /// # Errors
     ///
     /// May return Err Result if cannot write bytes into buffer.
+    #[allow(clippy::too_many_lines)]
     fn to_sql(
         &self,
         ty: &tokio_postgres::types::Type,
@@ -547,53 +534,52 @@
         )?));
     }
 
-<<<<<<< HEAD
-    if parameter.is_instance_of::<PyPoint>() {
-        return Ok(PythonDTO::PyPoint(
-            parameter.extract::<PyPoint>()?.retrieve_value(),
-        ));
-    }
-
-    if parameter.is_instance_of::<PyBox>() {
-        return Ok(PythonDTO::PyBox(
-            parameter.extract::<PyBox>()?.retrieve_value(),
-        ));
-    }
-
-    if parameter.is_instance_of::<PyPath>() {
-        return Ok(PythonDTO::PyPath(
-            parameter.extract::<PyPath>()?.retrieve_value(),
-        ));
-    }
-
-    if parameter.is_instance_of::<PyLine>() {
-        return Ok(PythonDTO::PyLine(
-            parameter.extract::<PyLine>()?.retrieve_value(),
-        ));
-    }
-
-    if parameter.is_instance_of::<PyLineSegment>() {
-        return Ok(PythonDTO::PyLineSegment(
-            parameter.extract::<PyLineSegment>()?.retrieve_value(),
-        ));
-    }
-
-    if parameter.is_instance_of::<PyPolygon>() {
-        return Ok(PythonDTO::PyPolygon(
-            parameter.extract::<PyPolygon>()?.retrieve_value(),
-        ));
-    }
-
-    if parameter.is_instance_of::<PyCircle>() {
-        return Ok(PythonDTO::PyCircle(
-            parameter.extract::<PyCircle>()?.retrieve_value(),
-        ));
-=======
     if parameter.get_type().name()? == "decimal.Decimal" {
         return Ok(PythonDTO::PyDecimal(Decimal::from_str_exact(
             parameter.str()?.extract::<&str>()?,
         )?));
->>>>>>> e40c54a4
+    }
+
+    if parameter.is_instance_of::<PyPoint>() {
+        return Ok(PythonDTO::PyPoint(
+            parameter.extract::<PyPoint>()?.retrieve_value(),
+        ));
+    }
+
+    if parameter.is_instance_of::<PyBox>() {
+        return Ok(PythonDTO::PyBox(
+            parameter.extract::<PyBox>()?.retrieve_value(),
+        ));
+    }
+
+    if parameter.is_instance_of::<PyPath>() {
+        return Ok(PythonDTO::PyPath(
+            parameter.extract::<PyPath>()?.retrieve_value(),
+        ));
+    }
+
+    if parameter.is_instance_of::<PyLine>() {
+        return Ok(PythonDTO::PyLine(
+            parameter.extract::<PyLine>()?.retrieve_value(),
+        ));
+    }
+
+    if parameter.is_instance_of::<PyLineSegment>() {
+        return Ok(PythonDTO::PyLineSegment(
+            parameter.extract::<PyLineSegment>()?.retrieve_value(),
+        ));
+    }
+
+    if parameter.is_instance_of::<PyPolygon>() {
+        return Ok(PythonDTO::PyPolygon(
+            parameter.extract::<PyPolygon>()?.retrieve_value(),
+        ));
+    }
+
+    if parameter.is_instance_of::<PyCircle>() {
+        return Ok(PythonDTO::PyCircle(
+            parameter.extract::<PyCircle>()?.retrieve_value(),
+        ));
     }
 
     if let Ok(id_address) = parameter.extract::<IpAddr>() {
@@ -745,64 +731,6 @@
                 Ok(py.None().to_object(py))
             }
         }
-<<<<<<< HEAD
-        // ---------- Geo Types ----------
-        Type::POINT => {
-            let point_ = _composite_field_postgres_to_py::<Option<RustPoint>>(type_, buf, is_simple)?;
-
-            match point_ {
-                Some(point_) => Ok(point_.into_py(py)),
-                None => Ok(py.None().to_object(py)),
-            }
-        }
-        Type::BOX => {
-            let box_ = _composite_field_postgres_to_py::<Option<RustRect>>(type_, buf, is_simple)?;
-
-            match box_ {
-                Some(box_) => Ok(box_.into_py(py)),
-                None => Ok(py.None().to_object(py)),
-            }
-        }
-        Type::PATH => {
-            let path_ = _composite_field_postgres_to_py::<Option<RustLineString>>(type_, buf, is_simple)?;
-
-            match path_ {
-                Some(path_) => Ok(path_.into_py(py)),
-                None => Ok(py.None().to_object(py)),
-            }
-        }
-        Type::LINE => {
-            let line_ = _composite_field_postgres_to_py::<Option<Line>>(type_, buf, is_simple)?;
-
-            match line_ {
-                Some(line_) => Ok(line_.into_py(py)),
-                None => Ok(py.None().to_object(py)),
-            }
-        }
-        Type::LSEG => {
-            let lseg_ = _composite_field_postgres_to_py::<Option<RustLineSegment>>(type_, buf, is_simple)?;
-
-            match lseg_ {
-                Some(lseg_) => Ok(lseg_.into_py(py)),
-                None => Ok(py.None().to_object(py)),
-            }
-        }
-        Type::POLYGON => {
-            let polygon_ = _composite_field_postgres_to_py::<Option<RustPolygon>>(type_, buf, is_simple)?;
-
-            match polygon_ {
-                Some(polygon_) => Ok(polygon_.into_py(py)),
-                None => Ok(py.None().to_object(py)),
-            }
-        }
-        Type::CIRCLE => {
-            let circle_ = _composite_field_postgres_to_py::<Option<Circle>>(type_, buf, is_simple)?;
-
-            match circle_ {
-                Some(circle_) => Ok(circle_.into_py(py)),
-                None => Ok(py.None().to_object(py)),
-            }
-=======
         Type::NUMERIC => {
             if let Some(numeric_) = _composite_field_postgres_to_py::<Option<Decimal>>(
                 type_, buf, is_simple,
@@ -810,7 +738,63 @@
                 return Ok(InnerDecimal(numeric_).to_object(py));
             }
             Ok(py.None().to_object(py))
->>>>>>> e40c54a4
+        }
+        // ---------- Geo Types ----------
+        Type::POINT => {
+            let point_ = _composite_field_postgres_to_py::<Option<RustPoint>>(type_, buf, is_simple)?;
+
+            match point_ {
+                Some(point_) => Ok(point_.into_py(py)),
+                None => Ok(py.None().to_object(py)),
+            }
+        }
+        Type::BOX => {
+            let box_ = _composite_field_postgres_to_py::<Option<RustRect>>(type_, buf, is_simple)?;
+
+            match box_ {
+                Some(box_) => Ok(box_.into_py(py)),
+                None => Ok(py.None().to_object(py)),
+            }
+        }
+        Type::PATH => {
+            let path_ = _composite_field_postgres_to_py::<Option<RustLineString>>(type_, buf, is_simple)?;
+
+            match path_ {
+                Some(path_) => Ok(path_.into_py(py)),
+                None => Ok(py.None().to_object(py)),
+            }
+        }
+        Type::LINE => {
+            let line_ = _composite_field_postgres_to_py::<Option<Line>>(type_, buf, is_simple)?;
+
+            match line_ {
+                Some(line_) => Ok(line_.into_py(py)),
+                None => Ok(py.None().to_object(py)),
+            }
+        }
+        Type::LSEG => {
+            let lseg_ = _composite_field_postgres_to_py::<Option<RustLineSegment>>(type_, buf, is_simple)?;
+
+            match lseg_ {
+                Some(lseg_) => Ok(lseg_.into_py(py)),
+                None => Ok(py.None().to_object(py)),
+            }
+        }
+        Type::POLYGON => {
+            let polygon_ = _composite_field_postgres_to_py::<Option<RustPolygon>>(type_, buf, is_simple)?;
+
+            match polygon_ {
+                Some(polygon_) => Ok(polygon_.into_py(py)),
+                None => Ok(py.None().to_object(py)),
+            }
+        }
+        Type::CIRCLE => {
+            let circle_ = _composite_field_postgres_to_py::<Option<Circle>>(type_, buf, is_simple)?;
+
+            match circle_ {
+                Some(circle_) => Ok(circle_.into_py(py)),
+                None => Ok(py.None().to_object(py)),
+            }
         }
         // ---------- Array Text Types ----------
         Type::BOOL_ARRAY => Ok(_composite_field_postgres_to_py::<Option<Vec<bool>>>(
@@ -906,128 +890,6 @@
                 None => Ok(py.None().to_object(py)),
             }
         }
-<<<<<<< HEAD
-        // ---------- Array Geo Types ----------
-        Type::POINT_ARRAY => {
-            let point_array_ = _composite_field_postgres_to_py::<Option<Vec<RustPoint>>>(type_, buf, is_simple)?;
-
-            match point_array_ {
-                Some(point_array_vec) => {
-                    return Ok(PyList::new_bound(
-                        py,
-                        point_array_vec
-                            .iter()
-                            .map(|point_| point_.into_py(py))
-                            .collect::<Vec<Py<PyAny>>>(),
-                    )
-                    .to_object(py))
-                },
-                None => Ok(py.None().to_object(py)),
-            }
-        }
-        Type::BOX_ARRAY => {
-            let box_array_ = _composite_field_postgres_to_py::<Option<Vec<RustRect>>>(type_, buf, is_simple)?;
-
-            match box_array_ {
-                Some(box_array_vec) => {
-                    return Ok(PyList::new_bound(
-                        py,
-                        box_array_vec
-                            .iter()
-                            .map(|box_| box_.into_py(py))
-                            .collect::<Vec<Py<PyAny>>>(),
-                    )
-                    .to_object(py))
-                },
-                None => Ok(py.None().to_object(py)),
-            }
-        }
-        Type::PATH_ARRAY => {
-            let path_array_ = _composite_field_postgres_to_py::<Option<Vec<RustLineString>>>(type_, buf, is_simple)?;
-
-            match path_array_ {
-                Some(path_array_vec) => {
-                    return Ok(PyList::new_bound(
-                        py,
-                        path_array_vec
-                            .iter()
-                            .map(|path_| path_.into_py(py))
-                            .collect::<Vec<Py<PyAny>>>(),
-                    )
-                    .to_object(py))
-                },
-                None => Ok(py.None().to_object(py)),
-            }
-        }
-        Type::LINE_ARRAY => {
-            let line_array_ = _composite_field_postgres_to_py::<Option<Vec<Line>>>(type_, buf, is_simple)?;
-
-            match line_array_ {
-                Some(line_array_vec) => {
-                    return Ok(PyList::new_bound(
-                        py,
-                        line_array_vec
-                            .iter()
-                            .map(|line_| line_.into_py(py))
-                            .collect::<Vec<Py<PyAny>>>(),
-                    )
-                    .to_object(py))
-                },
-                None => Ok(py.None().to_object(py)),
-            }
-        }
-        Type::LSEG_ARRAY => {
-            let lseg_array_ = _composite_field_postgres_to_py::<Option<Vec<RustLineSegment>>>(type_, buf, is_simple)?;
-
-            match lseg_array_ {
-                Some(lseg_array_vec) => {
-                    return Ok(PyList::new_bound(
-                        py,
-                        lseg_array_vec
-                            .iter()
-                            .map(|lseg_| lseg_.into_py(py))
-                            .collect::<Vec<Py<PyAny>>>(),
-                    )
-                    .to_object(py))
-                },
-                None => Ok(py.None().to_object(py)),
-            }
-        }
-        Type::POLYGON_ARRAY => {
-            let polygon_array_ = _composite_field_postgres_to_py::<Option<Vec<RustPolygon>>>(type_, buf, is_simple)?;
-
-            match polygon_array_ {
-                Some(polygon_array_vec) => {
-                    return Ok(PyList::new_bound(
-                        py,
-                        polygon_array_vec
-                            .iter()
-                            .map(|polygon_| polygon_.into_py(py))
-                            .collect::<Vec<Py<PyAny>>>(),
-                    )
-                    .to_object(py))
-                },
-                None => Ok(py.None().to_object(py)),
-            }
-        }
-        Type::CIRCLE_ARRAY => {
-            let circle_array_ = _composite_field_postgres_to_py::<Option<Vec<Circle>>>(type_, buf, is_simple)?;
-
-            match circle_array_ {
-                Some(circle_array_vec) => {
-                    return Ok(PyList::new_bound(
-                        py,
-                        circle_array_vec
-                            .iter()
-                            .map(|circle_| circle_.into_py(py))
-                            .collect::<Vec<Py<PyAny>>>(),
-                    )
-                    .to_object(py))
-                },
-                None => Ok(py.None().to_object(py)),
-            }
-        }
-=======
         Type::NUMERIC_ARRAY => {
             if let Some(numeric_array) = _composite_field_postgres_to_py::<Option<Vec<Decimal>>>(
                 type_, buf, is_simple,
@@ -1040,7 +902,126 @@
             };
             Ok(py.None().to_object(py))
         },
->>>>>>> e40c54a4
+        // ---------- Array Geo Types ----------
+        Type::POINT_ARRAY => {
+            let point_array_ = _composite_field_postgres_to_py::<Option<Vec<RustPoint>>>(type_, buf, is_simple)?;
+
+            match point_array_ {
+                Some(point_array_vec) => {
+                    return Ok(PyList::new_bound(
+                        py,
+                        point_array_vec
+                            .iter()
+                            .map(|point_| point_.into_py(py))
+                            .collect::<Vec<Py<PyAny>>>(),
+                    )
+                    .to_object(py))
+                },
+                None => Ok(py.None().to_object(py)),
+            }
+        }
+        Type::BOX_ARRAY => {
+            let box_array_ = _composite_field_postgres_to_py::<Option<Vec<RustRect>>>(type_, buf, is_simple)?;
+
+            match box_array_ {
+                Some(box_array_vec) => {
+                    return Ok(PyList::new_bound(
+                        py,
+                        box_array_vec
+                            .iter()
+                            .map(|box_| box_.into_py(py))
+                            .collect::<Vec<Py<PyAny>>>(),
+                    )
+                    .to_object(py))
+                },
+                None => Ok(py.None().to_object(py)),
+            }
+        }
+        Type::PATH_ARRAY => {
+            let path_array_ = _composite_field_postgres_to_py::<Option<Vec<RustLineString>>>(type_, buf, is_simple)?;
+
+            match path_array_ {
+                Some(path_array_vec) => {
+                    return Ok(PyList::new_bound(
+                        py,
+                        path_array_vec
+                            .iter()
+                            .map(|path_| path_.into_py(py))
+                            .collect::<Vec<Py<PyAny>>>(),
+                    )
+                    .to_object(py))
+                },
+                None => Ok(py.None().to_object(py)),
+            }
+        }
+        Type::LINE_ARRAY => {
+            let line_array_ = _composite_field_postgres_to_py::<Option<Vec<Line>>>(type_, buf, is_simple)?;
+
+            match line_array_ {
+                Some(line_array_vec) => {
+                    return Ok(PyList::new_bound(
+                        py,
+                        line_array_vec
+                            .iter()
+                            .map(|line_| line_.into_py(py))
+                            .collect::<Vec<Py<PyAny>>>(),
+                    )
+                    .to_object(py))
+                },
+                None => Ok(py.None().to_object(py)),
+            }
+        }
+        Type::LSEG_ARRAY => {
+            let lseg_array_ = _composite_field_postgres_to_py::<Option<Vec<RustLineSegment>>>(type_, buf, is_simple)?;
+
+            match lseg_array_ {
+                Some(lseg_array_vec) => {
+                    return Ok(PyList::new_bound(
+                        py,
+                        lseg_array_vec
+                            .iter()
+                            .map(|lseg_| lseg_.into_py(py))
+                            .collect::<Vec<Py<PyAny>>>(),
+                    )
+                    .to_object(py))
+                },
+                None => Ok(py.None().to_object(py)),
+            }
+        }
+        Type::POLYGON_ARRAY => {
+            let polygon_array_ = _composite_field_postgres_to_py::<Option<Vec<RustPolygon>>>(type_, buf, is_simple)?;
+
+            match polygon_array_ {
+                Some(polygon_array_vec) => {
+                    return Ok(PyList::new_bound(
+                        py,
+                        polygon_array_vec
+                            .iter()
+                            .map(|polygon_| polygon_.into_py(py))
+                            .collect::<Vec<Py<PyAny>>>(),
+                    )
+                    .to_object(py))
+                },
+                None => Ok(py.None().to_object(py)),
+            }
+        }
+        Type::CIRCLE_ARRAY => {
+            let circle_array_ = _composite_field_postgres_to_py::<Option<Vec<Circle>>>(type_, buf, is_simple)?;
+
+            match circle_array_ {
+                Some(circle_array_vec) => {
+                    return Ok(PyList::new_bound(
+                        py,
+                        circle_array_vec
+                            .iter()
+                            .map(|circle_| circle_.into_py(py))
+                            .collect::<Vec<Py<PyAny>>>(),
+                    )
+                    .to_object(py))
+                },
+                None => Ok(py.None().to_object(py)),
+            }
+        }
         _ => Err(RustPSQLDriverError::RustToPyValueConversionError(
             format!("Cannot convert {type_} into Python type, please look at the custom_decoders functionality.")
         )),
