use chrono::{self, DateTime, FixedOffset, NaiveDate, NaiveDateTime, NaiveTime};
use geo_types::{coord, Coord, Line, LineString, Point, Polygon, Rect};
use itertools::Itertools;
use macaddr::{MacAddr6, MacAddr8};
use postgres_types::{Field, FromSql, Kind};
use serde_json::{json, Map, Value};
use std::{fmt::Debug, net::IpAddr};
use uuid::Uuid;

use bytes::{BufMut, BytesMut};
use postgres_protocol::types;
use pyo3::{
    types::{
        PyAnyMethods, PyBool, PyBytes, PyDate, PyDateTime, PyDict, PyDictMethods, PyFloat, PyInt,
<<<<<<< HEAD
        PyList, PyListMethods, PySet, PyString, PyTime, PyTuple,
=======
        PyList, PyListMethods, PyString, PyTime, PyTuple, PyTypeMethods,
>>>>>>> 4b39ac1b
    },
    Bound, IntoPy, Py, PyAny, Python, ToPyObject,
};
use tokio_postgres::{
    types::{to_sql_checked, ToSql, Type},
    Column, Row,
};

use crate::{
    additional_types::{
        Circle, RustLine, RustLineString, RustMacAddr6, RustMacAddr8, RustPoint, RustPolygon,
        RustRect,
    },
    exceptions::rust_errors::{RustPSQLDriverError, RustPSQLDriverPyResult},
    extra_types::{
<<<<<<< HEAD
        BigInt, Integer, PyBox, PyCircle, PyCustomType, PyJSON, PyJSONB, PyLine, PyLineSegment,
        PyMacAddr6, PyMacAddr8, PyPath, PyPoint, PyPolygon, PyText, PyUUID, PyVarChar, SmallInt,
=======
        BigInt, Float32, Float64, Integer, PyCustomType, PyJSON, PyJSONB, PyMacAddr6, PyMacAddr8,
        PyText, PyVarChar, SmallInt,
>>>>>>> 4b39ac1b
    },
};

pub type QueryParameter = (dyn ToSql + Sync);

/// Additional type for types come from Python.
///
/// It's necessary because we need to pass this
/// enum into `to_sql` method of `ToSql` trait from
/// `postgres` crate.
#[derive(Debug, Clone, PartialEq)]
pub enum PythonDTO {
    PyNone,
    PyBytes(Vec<u8>),
    PyBool(bool),
    PyUUID(Uuid),
    PyVarChar(String),
    PyText(String),
    PyString(String),
    PyIntI16(i16),
    PyIntI32(i32),
    PyIntI64(i64),
    PyIntU32(u32),
    PyIntU64(u64),
    PyFloat32(f32),
    PyFloat64(f64),
    PyDate(NaiveDate),
    PyTime(NaiveTime),
    PyDateTime(NaiveDateTime),
    PyDateTimeTz(DateTime<FixedOffset>),
    PyIpAddress(IpAddr),
    PyList(Vec<PythonDTO>),
    PyTuple(Vec<PythonDTO>),
    PyJsonb(Value),
    PyJson(Value),
    PyMacAddr6(MacAddr6),
    PyMacAddr8(MacAddr8),
    PyCustomType(Vec<u8>),
    PyPoint(Point),
    PyBox(Rect),
    PyPath(LineString),
    PyLine(Line),
    PyLineSegment(Line),
    PyPolygon(Polygon),
    PyCircle(Circle),
}

impl PythonDTO {
    /// Return type of the Array for `PostgreSQL`.
    ///
    /// Since every Array must have concrete type,
    /// we must say exactly what type of array we try to pass into
    /// postgres.
    ///
    /// # Errors
    /// May return Err Result if there is no support for passed python type.
    pub fn array_type(&self) -> RustPSQLDriverPyResult<tokio_postgres::types::Type> {
        match self {
            PythonDTO::PyBool(_) => Ok(tokio_postgres::types::Type::BOOL_ARRAY),
            PythonDTO::PyUUID(_) => Ok(tokio_postgres::types::Type::UUID_ARRAY),
            PythonDTO::PyVarChar(_) | PythonDTO::PyString(_) => {
                Ok(tokio_postgres::types::Type::VARCHAR_ARRAY)
            }
            PythonDTO::PyText(_) => Ok(tokio_postgres::types::Type::TEXT_ARRAY),
            PythonDTO::PyIntI16(_) => Ok(tokio_postgres::types::Type::INT2_ARRAY),
            PythonDTO::PyIntI32(_) | PythonDTO::PyIntU32(_) => {
                Ok(tokio_postgres::types::Type::INT4_ARRAY)
            }
            PythonDTO::PyIntI64(_) => Ok(tokio_postgres::types::Type::INT8_ARRAY),
            PythonDTO::PyFloat32(_) => Ok(tokio_postgres::types::Type::FLOAT4_ARRAY),
            PythonDTO::PyFloat64(_) => Ok(tokio_postgres::types::Type::FLOAT8_ARRAY),
            PythonDTO::PyIpAddress(_) => Ok(tokio_postgres::types::Type::INET_ARRAY),
            PythonDTO::PyJsonb(_) => Ok(tokio_postgres::types::Type::JSONB_ARRAY),
            PythonDTO::PyJson(_) => Ok(tokio_postgres::types::Type::JSON_ARRAY),
            PythonDTO::PyDate(_) => Ok(tokio_postgres::types::Type::DATE_ARRAY),
            PythonDTO::PyTime(_) => Ok(tokio_postgres::types::Type::TIME_ARRAY),
            PythonDTO::PyDateTime(_) => Ok(tokio_postgres::types::Type::TIMESTAMP_ARRAY),
            PythonDTO::PyDateTimeTz(_) => Ok(tokio_postgres::types::Type::TIMESTAMPTZ_ARRAY),
            PythonDTO::PyMacAddr6(_) => Ok(tokio_postgres::types::Type::MACADDR_ARRAY),
            PythonDTO::PyMacAddr8(_) => Ok(tokio_postgres::types::Type::MACADDR8_ARRAY),
            PythonDTO::PyPoint(_) => Ok(tokio_postgres::types::Type::POINT_ARRAY),
            PythonDTO::PyBox(_) => Ok(tokio_postgres::types::Type::BOX_ARRAY),
            PythonDTO::PyPath(_) => Ok(tokio_postgres::types::Type::PATH_ARRAY),
            PythonDTO::PyLine(_) => Ok(tokio_postgres::types::Type::LINE_ARRAY),
            PythonDTO::PyLineSegment(_) => Ok(tokio_postgres::types::Type::LSEG_ARRAY),
            PythonDTO::PyPolygon(_) => Ok(tokio_postgres::types::Type::POLYGON_ARRAY),
            PythonDTO::PyCircle(_) => Ok(tokio_postgres::types::Type::CIRCLE_ARRAY),
            _ => Err(RustPSQLDriverError::PyToRustValueConversionError(
                "Can't process array type, your type doesn't have support yet".into(),
            )),
        }
    }

    /// Convert enum into serde `Value`.
    ///
    /// # Errors
    /// May return Err Result if cannot convert python type into rust.
    pub fn to_serde_value(&self) -> RustPSQLDriverPyResult<Value> {
        match self {
            PythonDTO::PyNone => Ok(Value::Null),
            PythonDTO::PyBool(pybool) => Ok(json!(pybool)),
            PythonDTO::PyString(pystring)
            | PythonDTO::PyText(pystring)
            | PythonDTO::PyVarChar(pystring) => Ok(json!(pystring)),
            PythonDTO::PyIntI32(pyint) => Ok(json!(pyint)),
            PythonDTO::PyIntI64(pyint) => Ok(json!(pyint)),
            PythonDTO::PyIntU64(pyint) => Ok(json!(pyint)),
            PythonDTO::PyFloat32(pyfloat) => Ok(json!(pyfloat)),
            PythonDTO::PyFloat64(pyfloat) => Ok(json!(pyfloat)),
            PythonDTO::PyList(pylist) => {
                let mut vec_serde_values: Vec<Value> = vec![];

                for py_object in pylist {
                    vec_serde_values.push(py_object.to_serde_value()?);
                }

                Ok(json!(vec_serde_values))
            }
            PythonDTO::PyJsonb(py_dict) | PythonDTO::PyJson(py_dict) => Ok(py_dict.clone()),
            _ => Err(RustPSQLDriverError::PyToRustValueConversionError(
                "Cannot convert your type into Rust type".into(),
            )),
        }
    }
}

/// Implement `ToSql` trait.
///
/// It allows us to pass `PythonDTO` enum as parameter
/// directly into `.execute()` method in
/// `DatabasePool`, `Connection` and `Transaction`.
impl ToSql for PythonDTO {
    /// Answer the question Is this type can be passed into sql?
    ///
    /// Always True.
    fn accepts(_ty: &tokio_postgres::types::Type) -> bool
    where
        Self: Sized,
    {
        true
    }

    /// Convert our `PythonDTO` enum into bytes.
    ///
    /// We convert every inner type of `PythonDTO` enum variant
    /// into bytes and write them into bytes buffer.
    ///
    /// # Errors
    ///
    /// May return Err Result if cannot write bytes into buffer.
    fn to_sql(
        &self,
        ty: &tokio_postgres::types::Type,
        out: &mut BytesMut,
    ) -> Result<tokio_postgres::types::IsNull, Box<dyn std::error::Error + Sync + Send>>
    where
        Self: Sized,
    {
        let mut return_is_null_true: bool = false;
        if *self == PythonDTO::PyNone {
            return_is_null_true = true;
        }

        match self {
            PythonDTO::PyNone => {}
            PythonDTO::PyCustomType(some_bytes) => {
                <&[u8] as ToSql>::to_sql(&some_bytes.as_slice(), ty, out)?;
            }
            PythonDTO::PyBytes(pybytes) => {
                <Vec<u8> as ToSql>::to_sql(pybytes, ty, out)?;
            }
            PythonDTO::PyBool(boolean) => types::bool_to_sql(*boolean, out),
            PythonDTO::PyVarChar(string) => {
                <&str as ToSql>::to_sql(&string.as_str(), ty, out)?;
            }
            PythonDTO::PyText(string) => {
                <&str as ToSql>::to_sql(&string.as_str(), ty, out)?;
            }
            PythonDTO::PyUUID(pyuuid) => {
                <Uuid as ToSql>::to_sql(pyuuid, ty, out)?;
            }
            PythonDTO::PyString(string) => {
                <&str as ToSql>::to_sql(&string.as_str(), ty, out)?;
            }
            PythonDTO::PyIntI16(int) => out.put_i16(*int),
            PythonDTO::PyIntI32(int) => out.put_i32(*int),
            PythonDTO::PyIntI64(int) => out.put_i64(*int),
            PythonDTO::PyIntU32(int) => out.put_u32(*int),
            PythonDTO::PyIntU64(int) => out.put_u64(*int),
            PythonDTO::PyFloat32(float) => out.put_f32(*float),
            PythonDTO::PyFloat64(float) => out.put_f64(*float),
            PythonDTO::PyDate(pydate) => {
                <&NaiveDate as ToSql>::to_sql(&pydate, ty, out)?;
            }
            PythonDTO::PyTime(pytime) => {
                <&NaiveTime as ToSql>::to_sql(&pytime, ty, out)?;
            }
            PythonDTO::PyDateTime(pydatetime_no_tz) => {
                <&NaiveDateTime as ToSql>::to_sql(&pydatetime_no_tz, ty, out)?;
            }
            PythonDTO::PyDateTimeTz(pydatetime_tz) => {
                <&DateTime<FixedOffset> as ToSql>::to_sql(&pydatetime_tz, ty, out)?;
            }
            PythonDTO::PyIpAddress(pyidaddress) => {
                <&IpAddr as ToSql>::to_sql(&pyidaddress, ty, out)?;
            }
            PythonDTO::PyMacAddr6(pymacaddr) => {
                <&[u8] as ToSql>::to_sql(&pymacaddr.as_bytes(), ty, out)?;
            }
            PythonDTO::PyMacAddr8(pymacaddr) => {
                <&[u8] as ToSql>::to_sql(&pymacaddr.as_bytes(), ty, out)?;
            }
            PythonDTO::PyPoint(pypoint) => {
                <&RustPoint as ToSql>::to_sql(&&RustPoint::new(*pypoint), ty, out)?;
            }
            PythonDTO::PyBox(pybox) => {
                <&RustRect as ToSql>::to_sql(&&RustRect::new(*pybox), ty, out)?;
            }
            PythonDTO::PyPath(pypath) => {
                <&RustLineString as ToSql>::to_sql(&&RustLineString::new(pypath.clone()), ty, out)?;
            }
            PythonDTO::PyLine(pyline) => {
                <&RustLine as ToSql>::to_sql(&&RustLine::new(*pyline), ty, out)?;
            }
            PythonDTO::PyLineSegment(pylinesegment) => {
                <&RustLine as ToSql>::to_sql(&&RustLine::new(*pylinesegment), ty, out)?;
            }
            PythonDTO::PyPolygon(pypolygon) => {
                <&RustPolygon as ToSql>::to_sql(&&RustPolygon::new(pypolygon.clone()), ty, out)?;
            }
            PythonDTO::PyCircle(pycircle) => {
                <&Circle as ToSql>::to_sql(&pycircle, ty, out)?;
            }
            PythonDTO::PyList(py_iterable) | PythonDTO::PyTuple(py_iterable) => {
                let mut items = Vec::new();
                for inner in py_iterable {
                    items.push(inner);
                }
                if items.len() > 1 {
                    items.to_sql(&items[0].array_type()?, out)?;
                } else {
                    return_is_null_true = true;
                }
            }
            PythonDTO::PyJsonb(py_dict) | PythonDTO::PyJson(py_dict) => {
                <&Value as ToSql>::to_sql(&py_dict, ty, out)?;
            }
        }
        if return_is_null_true {
            Ok(tokio_postgres::types::IsNull::Yes)
        } else {
            Ok(tokio_postgres::types::IsNull::No)
        }
    }

    to_sql_checked!();
}

/// Convert parameters come from python.
///
/// Parameters for `execute()` method can be either
/// a list or a tuple or a set.
///
/// We parse every parameter from python object and return
/// Vector of out `PythonDTO`.
///
/// # Errors
///
/// May return Err Result if can't convert python object.
#[allow(clippy::needless_pass_by_value)]
pub fn convert_parameters(parameters: Py<PyAny>) -> RustPSQLDriverPyResult<Vec<PythonDTO>> {
    let mut result_vec: Vec<PythonDTO> = vec![];

    result_vec = Python::with_gil(|gil| {
        let params = parameters.extract::<Vec<Py<PyAny>>>(gil).map_err(|_| {
            RustPSQLDriverError::PyToRustValueConversionError(
                "Cannot convert you parameters argument into Rust type, please use List/Tuple"
                    .into(),
            )
        })?;
        for parameter in params {
            result_vec.push(py_to_rust(parameter.bind(gil))?);
        }
        Ok::<Vec<PythonDTO>, RustPSQLDriverError>(result_vec)
    })?;
    Ok(result_vec)
}

/// Convert single python parameter to `PythonDTO` enum.
///
/// # Errors
///
/// May return Err Result if python type doesn't have support yet
/// or value of the type is incorrect.
#[allow(clippy::too_many_lines)]
pub fn py_to_rust(parameter: &pyo3::Bound<'_, PyAny>) -> RustPSQLDriverPyResult<PythonDTO> {
    if parameter.is_none() {
        return Ok(PythonDTO::PyNone);
    }

    if parameter.is_instance_of::<PyCustomType>() {
        return Ok(PythonDTO::PyCustomType(
            parameter.extract::<PyCustomType>()?.inner(),
        ));
    }

    if parameter.is_instance_of::<PyBool>() {
        return Ok(PythonDTO::PyBool(parameter.extract::<bool>()?));
    }

    if parameter.is_instance_of::<PyBytes>() {
        return Ok(PythonDTO::PyBytes(parameter.extract::<Vec<u8>>()?));
    }

    if parameter.is_instance_of::<PyText>() {
        return Ok(PythonDTO::PyText(parameter.extract::<PyText>()?.inner()));
    }

    if parameter.is_instance_of::<PyVarChar>() {
        return Ok(PythonDTO::PyVarChar(
            parameter.extract::<PyVarChar>()?.inner(),
        ));
    }

    if parameter.is_instance_of::<PyString>() {
        return Ok(PythonDTO::PyString(parameter.extract::<String>()?));
    }

    if parameter.is_instance_of::<PyFloat>() {
        return Ok(PythonDTO::PyFloat32(parameter.extract::<f32>()?));
    }

    if parameter.is_instance_of::<Float32>() {
        return Ok(PythonDTO::PyFloat32(
            parameter.extract::<Float32>()?.retrieve_value(),
        ));
    }

    if parameter.is_instance_of::<Float64>() {
        return Ok(PythonDTO::PyFloat64(
            parameter.extract::<Float64>()?.retrieve_value(),
        ));
    }

    if parameter.is_instance_of::<SmallInt>() {
        return Ok(PythonDTO::PyIntI16(
            parameter.extract::<SmallInt>()?.retrieve_value(),
        ));
    }

    if parameter.is_instance_of::<Integer>() {
        return Ok(PythonDTO::PyIntI32(
            parameter.extract::<Integer>()?.retrieve_value(),
        ));
    }

    if parameter.is_instance_of::<BigInt>() {
        return Ok(PythonDTO::PyIntI64(
            parameter.extract::<BigInt>()?.retrieve_value(),
        ));
    }

    if parameter.is_instance_of::<PyInt>() {
        return Ok(PythonDTO::PyIntI32(parameter.extract::<i32>()?));
    }

    if parameter.is_instance_of::<PyDateTime>() {
        let timestamp_tz = parameter.extract::<DateTime<FixedOffset>>();
        if let Ok(pydatetime_tz) = timestamp_tz {
            return Ok(PythonDTO::PyDateTimeTz(pydatetime_tz));
        }

        let timestamp_no_tz = parameter.extract::<NaiveDateTime>();
        if let Ok(pydatetime_no_tz) = timestamp_no_tz {
            return Ok(PythonDTO::PyDateTime(pydatetime_no_tz));
        }

        return Err(RustPSQLDriverError::PyToRustValueConversionError(
            "Can not convert you datetime to rust type".into(),
        ));
    }

    if parameter.is_instance_of::<PyDate>() {
        return Ok(PythonDTO::PyDate(parameter.extract::<NaiveDate>()?));
    }

    if parameter.is_instance_of::<PyTime>() {
        return Ok(PythonDTO::PyTime(parameter.extract::<NaiveTime>()?));
    }

    if parameter.is_instance_of::<PyList>() | parameter.is_instance_of::<PyTuple>() {
        let mut items = Vec::new();
        for inner in parameter.iter()? {
            items.push(py_to_rust(&inner?)?);
        }
        return Ok(PythonDTO::PyList(items));
    }

    if parameter.is_instance_of::<PyDict>() {
        let dict = parameter.downcast::<PyDict>().map_err(|error| {
            RustPSQLDriverError::PyToRustValueConversionError(format!(
                "Can't cast to inner dict: {error}"
            ))
        })?;

        let mut serde_map: Map<String, Value> = Map::new();

        for dict_item in dict.items() {
            let py_list = dict_item.downcast::<PyTuple>().map_err(|error| {
                RustPSQLDriverError::PyToRustValueConversionError(format!(
                    "Cannot cast to list: {error}"
                ))
            })?;

            let key = py_list.get_item(0)?.extract::<String>()?;
            let value = py_to_rust(&py_list.get_item(1)?)?;

            serde_map.insert(key, value.to_serde_value()?);
        }

        return Ok(PythonDTO::PyJsonb(Value::Object(serde_map)));
    }

    if parameter.is_instance_of::<PyJSONB>() {
        return Ok(PythonDTO::PyJsonb(
            parameter.extract::<PyJSONB>()?.inner().clone(),
        ));
    }

    if parameter.is_instance_of::<PyJSON>() {
        return Ok(PythonDTO::PyJson(
            parameter.extract::<PyJSON>()?.inner().clone(),
        ));
    }

    if parameter.is_instance_of::<PyMacAddr6>() {
        return Ok(PythonDTO::PyMacAddr6(
            parameter.extract::<PyMacAddr6>()?.inner(),
        ));
    }

    if parameter.is_instance_of::<PyMacAddr8>() {
        return Ok(PythonDTO::PyMacAddr8(
            parameter.extract::<PyMacAddr8>()?.inner(),
        ));
    }

<<<<<<< HEAD
    if parameter.is_instance_of::<PyPoint>() {
        return Ok(PythonDTO::PyPoint(
            parameter.extract::<PyPoint>()?.retrieve_value(),
        ));
    }

    if parameter.is_instance_of::<PyBox>() {
        return Ok(PythonDTO::PyBox(
            parameter.extract::<PyBox>()?.retrieve_value(),
        ));
    }

    if parameter.is_instance_of::<PyPath>() {
        return Ok(PythonDTO::PyPath(
            parameter.extract::<PyPath>()?.retrieve_value(),
        ));
    }

    if parameter.is_instance_of::<PyLine>() {
        return Ok(PythonDTO::PyLine(
            parameter.extract::<PyLine>()?.retrieve_value(),
        ));
    }

    if parameter.is_instance_of::<PyLineSegment>() {
        return Ok(PythonDTO::PyLineSegment(
            parameter.extract::<PyLineSegment>()?.retrieve_value(),
        ));
    }

    if parameter.is_instance_of::<PyPolygon>() {
        return Ok(PythonDTO::PyPolygon(
            parameter.extract::<PyPolygon>()?.retrieve_value(),
        ));
    }

    if parameter.is_instance_of::<PyCircle>() {
        return Ok(PythonDTO::PyCircle(
            parameter.extract::<PyCircle>()?.retrieve_value(),
        ));
=======
    if parameter.get_type().name()? == "UUID" {
        return Ok(PythonDTO::PyUUID(Uuid::parse_str(
            parameter.str()?.extract::<&str>()?,
        )?));
>>>>>>> 4b39ac1b
    }

    if let Ok(id_address) = parameter.extract::<IpAddr>() {
        return Ok(PythonDTO::PyIpAddress(id_address));
    }

    Err(RustPSQLDriverError::PyToRustValueConversionError(format!(
        "Can not covert you type {parameter} into inner one",
    )))
}

fn _composite_field_postgres_to_py<'a, T: FromSql<'a>>(
    type_: &Type,
    buf: &mut &'a [u8],
    is_simple: bool,
) -> RustPSQLDriverPyResult<T> {
    if is_simple {
        return T::from_sql_nullable(type_, Some(buf)).map_err(|err| {
            RustPSQLDriverError::RustToPyValueConversionError(format!(
                "Cannot convert PostgreSQL type {type_} into Python type, err: {err}",
            ))
        });
    }
    postgres_types::private::read_value::<T>(type_, buf).map_err(|err| {
        RustPSQLDriverError::RustToPyValueConversionError(format!(
            "Cannot convert PostgreSQL type {type_} into Python type, err: {err}",
        ))
    })
}

#[allow(clippy::too_many_lines)]
fn postgres_bytes_to_py(
    py: Python<'_>,
    type_: &Type,
    buf: &mut &[u8],
    is_simple: bool,
) -> RustPSQLDriverPyResult<Py<PyAny>> {
    match *type_ {
        // ---------- Bytes Types ----------
        // Convert BYTEA type into Vector<u8>, then into PyBytes
        Type::BYTEA => Ok(_composite_field_postgres_to_py::<Option<Vec<u8>>>(
            type_, buf, is_simple,
        )?
        .to_object(py)),
        // // ---------- String Types ----------
        // // Convert TEXT and VARCHAR type into String, then into str
        Type::TEXT | Type::VARCHAR => Ok(_composite_field_postgres_to_py::<Option<String>>(
            type_, buf, is_simple,
        )?
        .to_object(py)),
        // ---------- Boolean Types ----------
        // Convert BOOL type into bool
        Type::BOOL => Ok(
            _composite_field_postgres_to_py::<Option<bool>>(type_, buf, is_simple)?.to_object(py),
        ),
        // ---------- Number Types ----------
        // Convert SmallInt into i16, then into int
        Type::INT2 => Ok(
            _composite_field_postgres_to_py::<Option<i16>>(type_, buf, is_simple)?.to_object(py),
        ),
        // Convert Integer into i32, then into int
        Type::INT4 => Ok(
            _composite_field_postgres_to_py::<Option<i32>>(type_, buf, is_simple)?.to_object(py),
        ),
        // Convert BigInt into i64, then into int
        Type::INT8 => Ok(
            _composite_field_postgres_to_py::<Option<i64>>(type_, buf, is_simple)?.to_object(py),
        ),
        // Convert REAL into f32, then into float
        Type::FLOAT4 => Ok(
            _composite_field_postgres_to_py::<Option<f32>>(type_, buf, is_simple)?.to_object(py),
        ),
        // Convert DOUBLE PRECISION into f64, then into float
        Type::FLOAT8 => Ok(
            _composite_field_postgres_to_py::<Option<f64>>(type_, buf, is_simple)?.to_object(py),
        ),
        // ---------- Date Types ----------
        // Convert DATE into NaiveDate, then into datetime.date
        Type::DATE => Ok(_composite_field_postgres_to_py::<Option<NaiveDate>>(
            type_, buf, is_simple,
        )?
        .to_object(py)),
        // Convert Time into NaiveTime, then into datetime.time
        Type::TIME => Ok(_composite_field_postgres_to_py::<Option<NaiveTime>>(
            type_, buf, is_simple,
        )?
        .to_object(py)),
        // Convert TIMESTAMP into NaiveDateTime, then into datetime.datetime
        Type::TIMESTAMP => Ok(_composite_field_postgres_to_py::<Option<NaiveDateTime>>(
            type_, buf, is_simple,
        )?
        .to_object(py)),
        // Convert TIMESTAMP into NaiveDateTime, then into datetime.datetime
        Type::TIMESTAMPTZ => Ok(
            _composite_field_postgres_to_py::<Option<DateTime<FixedOffset>>>(
                type_, buf, is_simple,
            )?
            .to_object(py),
        ),
        // ---------- UUID Types ----------
        // Convert UUID into Uuid type, then into String if possible
        Type::UUID => {
            let rust_uuid = _composite_field_postgres_to_py::<Option<Uuid>>(type_, buf, is_simple)?;
            match rust_uuid {
                Some(rust_uuid) => {
                    return Ok(PyString::new_bound(py, &rust_uuid.to_string()).to_object(py))
                }
                None => Ok(py.None()),
            }
        }
        // ---------- IpAddress Types ----------
        Type::INET => Ok(
            _composite_field_postgres_to_py::<Option<IpAddr>>(type_, buf, is_simple)?.to_object(py),
        ),
        // Convert JSON/JSONB into Serde Value, then into list or dict
        Type::JSONB | Type::JSON => {
            let db_json = _composite_field_postgres_to_py::<Option<Value>>(type_, buf, is_simple)?;

            match db_json {
                Some(value) => Ok(build_python_from_serde_value(py, value)?),
                None => Ok(py.None().to_object(py)),
            }
        }
        // Convert MACADDR into inner type for macaddr6, then into str
        Type::MACADDR => {
            let macaddr_ =
                _composite_field_postgres_to_py::<Option<RustMacAddr6>>(type_, buf, is_simple)?;
            if let Some(macaddr_) = macaddr_ {
                Ok(macaddr_.inner().to_string().to_object(py))
            } else {
                Ok(py.None().to_object(py))
            }
        }
        Type::MACADDR8 => {
            let macaddr_ =
                _composite_field_postgres_to_py::<Option<RustMacAddr8>>(type_, buf, is_simple)?;
            if let Some(macaddr_) = macaddr_ {
                Ok(macaddr_.inner().to_string().to_object(py))
            } else {
                Ok(py.None().to_object(py))
            }
        }
        // ---------- Geo Types ----------
        Type::POINT => {
            let point_ = _composite_field_postgres_to_py::<Option<RustPoint>>(type_, buf, is_simple)?;

            match point_ {
                Some(point_) => Ok(point_.into_py(py)),
                None => Ok(py.None().to_object(py)),
            }
        }
        Type::BOX => {
            let box_ = _composite_field_postgres_to_py::<Option<RustRect>>(type_, buf, is_simple)?;

            match box_ {
                Some(box_) => Ok(box_.into_py(py)),
                None => Ok(py.None().to_object(py)),
            }
        }
        Type::PATH => {
            let path_ = _composite_field_postgres_to_py::<Option<RustLineString>>(type_, buf, is_simple)?;

            match path_ {
                Some(path_) => Ok(path_.into_py(py)),
                None => Ok(py.None().to_object(py)),
            }
        }
        Type::LINE | Type::LSEG => {
            let line_ = _composite_field_postgres_to_py::<Option<RustLine>>(type_, buf, is_simple)?;

            match line_ {
                Some(line_) => Ok(line_.into_py(py)),
                None => Ok(py.None().to_object(py)),
            }
        }
        Type::POLYGON => {
            let polygon_ = _composite_field_postgres_to_py::<Option<RustPolygon>>(type_, buf, is_simple)?;

            match polygon_ {
                Some(polygon_) => Ok(polygon_.into_py(py)),
                None => Ok(py.None().to_object(py)),
            }
        }
        Type::CIRCLE => {
            let circle_ = _composite_field_postgres_to_py::<Option<Circle>>(type_, buf, is_simple)?;

            match circle_ {
                Some(circle_) => Ok(circle_.into_py(py)),
                None => Ok(py.None().to_object(py)),
            }
        }
        // ---------- Array Text Types ----------
        Type::BOOL_ARRAY => Ok(_composite_field_postgres_to_py::<Option<Vec<bool>>>(
            type_, buf, is_simple,
        )?
        .to_object(py)),
        // Convert ARRAY of TEXT or VARCHAR into Vec<String>, then into list[str]
        Type::TEXT_ARRAY | Type::VARCHAR_ARRAY => Ok(_composite_field_postgres_to_py::<
            Option<Vec<String>>,
        >(type_, buf, is_simple)?
        .to_object(py)),
        // ---------- Array Integer Types ----------
        // Convert ARRAY of SmallInt into Vec<i16>, then into list[int]
        Type::INT2_ARRAY => Ok(_composite_field_postgres_to_py::<Option<Vec<i16>>>(
            type_, buf, is_simple,
        )?
        .to_object(py)),
        // Convert ARRAY of Integer into Vec<i32>, then into list[int]
        Type::INT4_ARRAY => Ok(_composite_field_postgres_to_py::<Option<Vec<i32>>>(
            type_, buf, is_simple,
        )?
        .to_object(py)),
        // Convert ARRAY of BigInt into Vec<i64>, then into list[int]
        Type::INT8_ARRAY => Ok(_composite_field_postgres_to_py::<Option<Vec<i64>>>(
            type_, buf, is_simple,
        )?
        .to_object(py)),
        // Convert ARRAY of Float4 into Vec<f32>, then into list[float]
        Type::FLOAT4_ARRAY => Ok(_composite_field_postgres_to_py::<Option<Vec<f32>>>(
            type_, buf, is_simple,
        )?
        .to_object(py)),
        // Convert ARRAY of Float8 into Vec<f64>, then into list[float]
        Type::FLOAT8_ARRAY => Ok(_composite_field_postgres_to_py::<Option<Vec<f64>>>(
            type_, buf, is_simple,
        )?
        .to_object(py)),
        // Convert ARRAY of Date into Vec<NaiveDate>, then into list[datetime.date]
        Type::DATE_ARRAY => Ok(_composite_field_postgres_to_py::<Option<Vec<NaiveDate>>>(
            type_, buf, is_simple,
        )?
        .to_object(py)),
        // Convert ARRAY of Time into Vec<NaiveTime>, then into list[datetime.date]
        Type::TIME_ARRAY => Ok(_composite_field_postgres_to_py::<Option<Vec<NaiveTime>>>(
            type_, buf, is_simple,
        )?
        .to_object(py)),
        // Convert ARRAY of TIMESTAMP into Vec<NaiveDateTime>, then into list[datetime.date]
        Type::TIMESTAMP_ARRAY => Ok(
            _composite_field_postgres_to_py::<Option<Vec<NaiveDateTime>>>(type_, buf, is_simple)?
                .to_object(py),
        ),
        // Convert ARRAY of TIMESTAMPTZ into Vec<DateTime<FixedOffset>>, then into list[datetime.date]
        Type::TIMESTAMPTZ_ARRAY => Ok(_composite_field_postgres_to_py::<
            Option<Vec<DateTime<FixedOffset>>>,
        >(type_, buf, is_simple)?
        .to_object(py)),
        // Convert ARRAY of UUID into Vec<DateTime<FixedOffset>>, then into list[datetime.date]
        Type::UUID_ARRAY => {
            let uuid_array =
                _composite_field_postgres_to_py::<Option<Vec<Uuid>>>(type_, buf, is_simple)?;
            match uuid_array {
                Some(rust_uuid_vec) => {
                    return Ok(PyList::new_bound(
                        py,
                        rust_uuid_vec
                            .iter()
                            .map(|rust_uuid| rust_uuid.to_string().as_str().to_object(py))
                            .collect::<Vec<Py<PyAny>>>(),
                    )
                    .to_object(py))
                }
                None => Ok(py.None().to_object(py)),
            }
        }
        // Convert ARRAY of INET into Vec<INET>, then into list[IPv4Address | IPv6Address]
        Type::INET_ARRAY => Ok(_composite_field_postgres_to_py::<Option<Vec<IpAddr>>>(
            type_, buf, is_simple,
        )?
        .to_object(py)),
        Type::JSONB_ARRAY | Type::JSON_ARRAY => {
            let db_json_array =
                _composite_field_postgres_to_py::<Option<Vec<Value>>>(type_, buf, is_simple)?;

            match db_json_array {
                Some(value) => {
                    let py_list = PyList::empty_bound(py);
                    for json_elem in value {
                        py_list.append(build_python_from_serde_value(py, json_elem)?)?;
                    }
                    Ok(py_list.to_object(py))
                }
                None => Ok(py.None().to_object(py)),
            }
        }
        _ => Err(RustPSQLDriverError::RustToPyValueConversionError(
            format!("Cannot convert {type_} into Python type, please look at the custom_decoders functionality.")
        )),
    }
}

/// Convert composite type from `PostgreSQL` to Python type.
///
/// # Errors
/// May return error if there is any problem with bytes.
#[allow(clippy::cast_sign_loss)]
pub fn composite_postgres_to_py(
    py: Python<'_>,
    fields: &Vec<Field>,
    buf: &[u8],
) -> RustPSQLDriverPyResult<Py<PyAny>> {
    let mut vec_buf: Vec<u8> = vec![];
    vec_buf.extend_from_slice(buf);
    let mut buf: &[u8] = vec_buf.as_slice();

    let result_py_dict: Bound<'_, PyDict> = PyDict::new_bound(py);

    let num_fields = postgres_types::private::read_be_i32(&mut buf).map_err(|err| {
        RustPSQLDriverError::RustToPyValueConversionError(format!(
            "Cannot read bytes data from PostgreSQL: {err}"
        ))
    })?;
    if num_fields as usize != fields.len() {
        return Err(RustPSQLDriverError::RustToPyValueConversionError(format!(
            "invalid field count: {} vs {}",
            num_fields,
            fields.len()
        )));
    }

    for field in fields {
        let oid = postgres_types::private::read_be_i32(&mut buf).map_err(|err| {
            RustPSQLDriverError::RustToPyValueConversionError(format!(
                "Cannot read bytes data from PostgreSQL: {err}"
            ))
        })? as u32;
        if oid != field.type_().oid() {
            return Err(RustPSQLDriverError::RustToPyValueConversionError(
                "unexpected OID".into(),
            ));
        }

        result_py_dict.set_item(
            field.name(),
            postgres_bytes_to_py(py, field.type_(), &mut buf, false)?.to_object(py),
        )?;
    }

    Ok(result_py_dict.to_object(py))
}

/// Convert type from postgres to python type.
///
/// # Errors
///
/// May return Err Result if cannot convert postgres
/// type into rust one.
pub fn postgres_to_py(
    py: Python<'_>,
    row: &Row,
    column: &Column,
    column_i: usize,
    custom_decoders: &Option<Py<PyDict>>,
) -> RustPSQLDriverPyResult<Py<PyAny>> {
    let raw_bytes_data = row.col_buffer(column_i);

    if let Some(custom_decoders) = custom_decoders {
        let py_encoder_func = custom_decoders
            .bind(py)
            .get_item(column.name().to_lowercase());

        if let Ok(Some(py_encoder_func)) = py_encoder_func {
            return Ok(py_encoder_func.call((raw_bytes_data,), None)?.unbind());
        }
    }

    let column_type = column.type_();
    match raw_bytes_data {
        Some(mut raw_bytes_data) => match column_type.kind() {
            Kind::Simple | Kind::Array(_) => {
                postgres_bytes_to_py(py, column.type_(), &mut raw_bytes_data, true)
            }
            Kind::Composite(fields) => composite_postgres_to_py(py, fields, raw_bytes_data),
            _ => Err(RustPSQLDriverError::RustToPyValueConversionError(
                column.type_().to_string(),
            )),
        },
        None => Ok(py.None()),
    }
}

/// Convert python List of Dict type or just Dict into serde `Value`.
///
/// # Errors
/// May return error if cannot convert Python type into Rust one.
#[allow(clippy::needless_pass_by_value)]
pub fn build_serde_value(value: Py<PyAny>) -> RustPSQLDriverPyResult<Value> {
    Python::with_gil(|gil| {
        let bind_value = value.bind(gil);
        if bind_value.is_instance_of::<PyList>() {
            let mut result_vec: Vec<Value> = vec![];

            let params = bind_value.extract::<Vec<Py<PyAny>>>()?;

            for inner in params {
                let inner_bind = inner.bind(gil);
                if inner_bind.is_instance_of::<PyDict>() {
                    let python_dto = py_to_rust(inner_bind)?;
                    result_vec.push(python_dto.to_serde_value()?);
                } else if inner_bind.is_instance_of::<PyList>() {
                    let serde_value = build_serde_value(inner)?;
                    result_vec.push(serde_value);
                } else {
                    return Err(RustPSQLDriverError::PyToRustValueConversionError(
                        "PyJSON supports only list of lists or list of dicts.".to_string(),
                    ));
                }
            }
            Ok(json!(result_vec))
        } else if bind_value.is_instance_of::<PyDict>() {
            return py_to_rust(bind_value)?.to_serde_value();
        } else {
            return Err(RustPSQLDriverError::PyToRustValueConversionError(
                "PyJSON must be list value.".to_string(),
            ));
        }
    })
}

/// Convert serde `Value` into Python object.
/// # Errors
/// May return Err Result if cannot add new value to Python Dict.
pub fn build_python_from_serde_value(
    py: Python<'_>,
    value: Value,
) -> RustPSQLDriverPyResult<Py<PyAny>> {
    match value {
        Value::Array(massive) => {
            let mut result_vec: Vec<Py<PyAny>> = vec![];

            for single_record in massive {
                result_vec.push(build_python_from_serde_value(py, single_record)?);
            }

            Ok(result_vec.to_object(py))
        }
        Value::Object(mapping) => {
            let py_dict = PyDict::new_bound(py);

            for (key, value) in mapping {
                py_dict.set_item(
                    build_python_from_serde_value(py, Value::String(key))?,
                    build_python_from_serde_value(py, value)?,
                )?;
            }

            Ok(py_dict.to_object(py))
        }
        Value::Bool(boolean) => Ok(boolean.to_object(py)),
        Value::Number(number) => {
            if number.is_f64() {
                Ok(number.as_f64().to_object(py))
            } else if number.is_i64() {
                Ok(number.as_i64().to_object(py))
            } else {
                Ok(number.as_u64().to_object(py))
            }
        }
        Value::String(string) => Ok(string.to_object(py)),
        Value::Null => Ok(py.None()),
    }
}

/// Convert two python parameters(x and y) to Coord from `geo_type`.
/// Also it checks that passed values is int or float.
///
/// # Errors
///
/// May return error if cannot convert Python type into Rust one.
/// May return error if parameters type isn't correct.
fn convert_py_to_rust_coord_values(parameters: Vec<Py<PyAny>>) -> RustPSQLDriverPyResult<Vec<f64>> {
    Python::with_gil(|gil| {
        let mut coord_values_vec: Vec<f64> = vec![];

        for one_parameter in parameters {
            let parameter_bind = one_parameter.bind(gil);

            if !parameter_bind.is_instance_of::<PyFloat>()
                & !parameter_bind.is_instance_of::<PyInt>()
            {
                return Err(RustPSQLDriverError::PyToRustValueConversionError(
                    "Incorrect types of coordinate values. It must be int or float".into(),
                ));
            }

            let python_dto = py_to_rust(parameter_bind)?;
            match python_dto {
                PythonDTO::PyIntI16(pyint) => coord_values_vec.push(pyint.into()),
                PythonDTO::PyIntI32(pyint) => coord_values_vec.push(pyint.into()),
                PythonDTO::PyIntU32(pyint) => coord_values_vec.push(pyint.into()),
                PythonDTO::PyFloat32(pyfloat) => coord_values_vec.push(pyfloat.into()),
                PythonDTO::PyFloat64(pyfloat) => coord_values_vec.push(pyfloat),
                PythonDTO::PyIntI64(_) | PythonDTO::PyIntU64(_) => {
                    return Err(RustPSQLDriverError::PyToRustValueConversionError(
                        "Not implemented this type yet".into(),
                    ))
                }
                _ => {
                    return Err(RustPSQLDriverError::PyToRustValueConversionError(
                        "Incorrect types of coordinate values. It must be int or float".into(),
                    ))
                }
            };
        }

        Ok::<Vec<f64>, RustPSQLDriverError>(coord_values_vec)
    })
}

/// Convert Python values with coordinates into vector of Coord's for building Geo types later.
///
/// Passed parameter can be either a list or a tuple or a set.
/// Inside this parameter may be multiple list/tuple/set with int/float or only int/float values flat.
/// We parse every parameter from python object and make from them Coord's.
/// Additionally it checks for correct length of coordinates parsed from Python values.
///
/// # Errors
///
/// May return error if cannot convert Python type into Rust one.
/// May return error if parsed number of coordinates is not expected by allowed length.
#[allow(clippy::needless_pass_by_value)]
pub fn build_geo_coords(
    py_parameters: Py<PyAny>,
    allowed_length: Option<usize>,
) -> RustPSQLDriverPyResult<Vec<Coord>> {
    let mut result_vec: Vec<Coord> = vec![];

    result_vec = Python::with_gil(|gil| {
        let bind_py_parameters = py_parameters.bind(gil);
        if !bind_py_parameters.is_instance_of::<PyList>()
            & !bind_py_parameters.is_instance_of::<PyTuple>()
            & !bind_py_parameters.is_instance_of::<PySet>()
        {
            return Err(RustPSQLDriverError::PyToRustValueConversionError(
                "Coordinates for geo types must be passed in tuple, list or set.".into(),
            ));
        }

        let parameters = bind_py_parameters
            .extract::<Vec<Py<PyAny>>>()
            .map_err(|_| {
                RustPSQLDriverError::PyToRustValueConversionError(
                    "Cannot convert parameters argument into Rust type, please use list/tuple/set"
                        .into(),
                )
            })?;

        let first_inner_bind_py_parameters = parameters[0].bind(gil);

        if first_inner_bind_py_parameters.is_instance_of::<PyFloat>()
            | first_inner_bind_py_parameters.is_instance_of::<PyInt>()
        {
            if parameters.len() % 2 != 0 {
                return Err(RustPSQLDriverError::PyToRustValueConversionError(
                    "Length of coordinates that passed in flat structure must be a multiple of 2"
                        .into(),
                ));
            }

            for (pair_first_inner, pair_second_inner) in parameters.into_iter().tuples() {
                let coord_values =
                    convert_py_to_rust_coord_values(vec![pair_first_inner, pair_second_inner])?;
                result_vec.push(coord! {x: coord_values[0], y: coord_values[1]});
            }
        } else if first_inner_bind_py_parameters.is_instance_of::<PyList>()
            | first_inner_bind_py_parameters.is_instance_of::<PyTuple>()
            | first_inner_bind_py_parameters.is_instance_of::<PySet>()
        {
            for pair_inner_parameters in parameters {
                let bind_pair_inner_parameters = pair_inner_parameters.bind(gil);
                let pair_py_inner_parameters = bind_pair_inner_parameters.extract::<Vec<Py<PyAny>>>().map_err(|_| {
                    RustPSQLDriverError::PyToRustValueConversionError(
                        "Cannot convert inner paired parameters argument into Rust type, please use list/tuple/set".into(),
                    )
                })?;

                if pair_py_inner_parameters.len() != 2 {
                    return Err(RustPSQLDriverError::PyToRustValueConversionError(
                        "Inner parameters must be pair(list/tuple/set) of int/float values".into(),
                    ));
                }

                let coord_values = convert_py_to_rust_coord_values(pair_py_inner_parameters)?;
                result_vec.push(coord! {x: coord_values[0], y: coord_values[1]});
            }
        } else {
            return Err(RustPSQLDriverError::PyToRustValueConversionError(
                "Inner coordinates must be passed as pairs of int/float in list/tuple/set or as flat structure with int/float values".into(),
            ));
        };
        Ok::<Vec<Coord>, RustPSQLDriverError>(result_vec)
    })?;

    if allowed_length.is_some() & (result_vec.len() == allowed_length.unwrap_or_default()) {
        return Err(RustPSQLDriverError::PyToRustValueConversionError(format!(
            "Invalid number of coordinates for this geo type, allowed {allowed_length:?}"
        )));
    }

    Ok(result_vec)
}

/// Convert Python values with coordinates and radius into rust Circle.
///
/// Passed parameter can be either a list or a tuple or a set with three elements(x, y, r).
/// We parse every parameter from python object and prepare them for Circle.
///
/// # Errors
///
/// May return error if cannot convert Python type into Rust one.
/// May return error if passed invalid number of values.
#[allow(clippy::needless_pass_by_value)]
pub fn build_circle(py_parameters: Py<PyAny>) -> RustPSQLDriverPyResult<Circle> {
    Python::with_gil(|gil| {
        let bind_py_parameters = py_parameters.bind(gil);
        if !bind_py_parameters.is_instance_of::<PyList>()
            & !bind_py_parameters.is_instance_of::<PyTuple>()
            & !bind_py_parameters.is_instance_of::<PySet>()
        {
            return Err(RustPSQLDriverError::PyToRustValueConversionError(
                "Circle values must be passed in tuple, list or set.".into(),
            ));
        }

        let parameters = bind_py_parameters
            .extract::<Vec<Py<PyAny>>>()
            .map_err(|_| {
                RustPSQLDriverError::PyToRustValueConversionError(
                    "Cannot convert parameters argument into Rust type, please use list/tuple/set"
                        .into(),
                )
            })?;

        if parameters.len() != 3 {
            return Err(RustPSQLDriverError::PyToRustValueConversionError(
                "Invalid number of values for Circle, allowed 3 in order (x, y, r)".into(),
            ));
        }

        let coord_and_radius_values = convert_py_to_rust_coord_values(parameters)?;
        let circle = Circle::new(
            coord_and_radius_values[0],
            coord_and_radius_values[1],
            coord_and_radius_values[2],
        );

        Ok::<Circle, RustPSQLDriverError>(circle)
    })
}<|MERGE_RESOLUTION|>--- conflicted
+++ resolved
@@ -12,11 +12,7 @@
 use pyo3::{
     types::{
         PyAnyMethods, PyBool, PyBytes, PyDate, PyDateTime, PyDict, PyDictMethods, PyFloat, PyInt,
-<<<<<<< HEAD
-        PyList, PyListMethods, PySet, PyString, PyTime, PyTuple,
-=======
-        PyList, PyListMethods, PyString, PyTime, PyTuple, PyTypeMethods,
->>>>>>> 4b39ac1b
+        PyList, PyListMethods, PySet, PyString, PyTime, PyTuple, PyTypeMethods,
     },
     Bound, IntoPy, Py, PyAny, Python, ToPyObject,
 };
@@ -32,13 +28,9 @@
     },
     exceptions::rust_errors::{RustPSQLDriverError, RustPSQLDriverPyResult},
     extra_types::{
-<<<<<<< HEAD
-        BigInt, Integer, PyBox, PyCircle, PyCustomType, PyJSON, PyJSONB, PyLine, PyLineSegment,
-        PyMacAddr6, PyMacAddr8, PyPath, PyPoint, PyPolygon, PyText, PyUUID, PyVarChar, SmallInt,
-=======
-        BigInt, Float32, Float64, Integer, PyCustomType, PyJSON, PyJSONB, PyMacAddr6, PyMacAddr8,
-        PyText, PyVarChar, SmallInt,
->>>>>>> 4b39ac1b
+        BigInt, Float32, Float64, Integer, PyBox, PyCircle, PyCustomType, PyJSON, PyJSONB, PyLine,
+        PyLineSegment, PyMacAddr6, PyMacAddr8, PyPath, PyPoint, PyPolygon, PyText, PyVarChar,
+        SmallInt,
     },
 };
 
@@ -486,53 +478,52 @@
         ));
     }
 
-<<<<<<< HEAD
-    if parameter.is_instance_of::<PyPoint>() {
-        return Ok(PythonDTO::PyPoint(
-            parameter.extract::<PyPoint>()?.retrieve_value(),
-        ));
-    }
-
-    if parameter.is_instance_of::<PyBox>() {
-        return Ok(PythonDTO::PyBox(
-            parameter.extract::<PyBox>()?.retrieve_value(),
-        ));
-    }
-
-    if parameter.is_instance_of::<PyPath>() {
-        return Ok(PythonDTO::PyPath(
-            parameter.extract::<PyPath>()?.retrieve_value(),
-        ));
-    }
-
-    if parameter.is_instance_of::<PyLine>() {
-        return Ok(PythonDTO::PyLine(
-            parameter.extract::<PyLine>()?.retrieve_value(),
-        ));
-    }
-
-    if parameter.is_instance_of::<PyLineSegment>() {
-        return Ok(PythonDTO::PyLineSegment(
-            parameter.extract::<PyLineSegment>()?.retrieve_value(),
-        ));
-    }
-
-    if parameter.is_instance_of::<PyPolygon>() {
-        return Ok(PythonDTO::PyPolygon(
-            parameter.extract::<PyPolygon>()?.retrieve_value(),
-        ));
-    }
-
-    if parameter.is_instance_of::<PyCircle>() {
-        return Ok(PythonDTO::PyCircle(
-            parameter.extract::<PyCircle>()?.retrieve_value(),
-        ));
-=======
     if parameter.get_type().name()? == "UUID" {
         return Ok(PythonDTO::PyUUID(Uuid::parse_str(
             parameter.str()?.extract::<&str>()?,
         )?));
->>>>>>> 4b39ac1b
+    }
+
+    if parameter.is_instance_of::<PyPoint>() {
+        return Ok(PythonDTO::PyPoint(
+            parameter.extract::<PyPoint>()?.retrieve_value(),
+        ));
+    }
+
+    if parameter.is_instance_of::<PyBox>() {
+        return Ok(PythonDTO::PyBox(
+            parameter.extract::<PyBox>()?.retrieve_value(),
+        ));
+    }
+
+    if parameter.is_instance_of::<PyPath>() {
+        return Ok(PythonDTO::PyPath(
+            parameter.extract::<PyPath>()?.retrieve_value(),
+        ));
+    }
+
+    if parameter.is_instance_of::<PyLine>() {
+        return Ok(PythonDTO::PyLine(
+            parameter.extract::<PyLine>()?.retrieve_value(),
+        ));
+    }
+
+    if parameter.is_instance_of::<PyLineSegment>() {
+        return Ok(PythonDTO::PyLineSegment(
+            parameter.extract::<PyLineSegment>()?.retrieve_value(),
+        ));
+    }
+
+    if parameter.is_instance_of::<PyPolygon>() {
+        return Ok(PythonDTO::PyPolygon(
+            parameter.extract::<PyPolygon>()?.retrieve_value(),
+        ));
+    }
+
+    if parameter.is_instance_of::<PyCircle>() {
+        return Ok(PythonDTO::PyCircle(
+            parameter.extract::<PyCircle>()?.retrieve_value(),
+        ));
     }
 
     if let Ok(id_address) = parameter.extract::<IpAddr>() {
